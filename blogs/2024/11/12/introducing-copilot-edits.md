---
Order: 89
TOCTitle: Introducing Copilot Edits
PageTitle: Introducing Copilot Edits
MetaDescription: Copilot Edits allows you to get to the changes you need in your workspace, across multiple files, using a UI designed for fast iteration. You can specify a set of files to be edited, and then use natural language to simply ask Copilot what you need. You stay in the flow of your code while reviewing the suggested changes, accepting what works, and iterating with follow-up asks.
Date: 2024-11-12
Author: Isidor Nikolic
---

# Introducing Copilot Edits (preview)

November 7th, 2024 by [Isidor Nikolic](https://x.com/isidorn)

<<<<<<< HEAD
Until recently, I could use GitHub Copilot in VS Code in two separate ways. I could modify code inside the editor using completions or Inline Chat. Or I could use Copilot to respond to queries in the Chat view. Copilot Edits, a preview feature, is a brand new way of using Copilot in VS Code. It combines the best of Chat and Inline Chat: the conversational flow and the ability to make inline changes across of set of files that I manage. And it just works.
=======
Until recently, you could use GitHub Copilot in VS Code in two separate ways. You could modify code inside the editor using completions or Inline Chat. Or you could use Copilot to respond to queries in the Chat view. Copilot Edits, a preview feature, is a brand new way of using Copilot in VS Code. It combines the best of Chat and Inline Chat: the conversational flow and the ability to make inline changes across of set of files that you manage. And it just works.
>>>>>>> e99aa58d

<video src="blog-video-demo.mp4" title="Copilot Edits video" autoplay muted controls></video>

## Designed for iteration across multiple files

Copilot Edits allows me to get to the changes I need in my workspace, across multiple files, using a UI designed for fast iteration. I can specify a set of files to be edited, and then use natural language to simply ask Copilot what I need. I stay in the flow of my code while reviewing the suggested changes, accepting what works, and iterating with follow-up asks.

![Screenshot of the Copilot edits, and the proposed inline changes](copilot-edits.png)

Copilot Edits works because it puts me in control, from setting the right context to accepting changes, and not because it relies on an advanced model that never makes a mistake. And the experience is iterative: when the model gets it wrong, I can review changes across multiple files, accept good ones and iterate until, together with Copilot, I arrive at the right solution. When accepting changes, I can run the code to verify the changes and, when needed, Undo in Copilot Edits to get back to a previous working state.

## Stay in control

<<<<<<< HEAD
There is a new UI concept – the Working Set - that puts me in control and allows me to define on what files the edits need to be applied. I can also add files to the working set by dragging and dropping files or editor tabs, or by pressing # to explicitly add them. Copilot Edits automatically adds my active editors across editor groups to the Working Set.
=======
There is a new UI concept – the Working Set - that puts you in control and allows you to define on what files the edits need to be applied. You can also add files to the working set by dragging and dropping files or editor tabs, or by pressing `#` to explicitly add them. Copilot Edits automatically adds your active editors across editor groups to the Working Set.
>>>>>>> e99aa58d

<img src="/assets/blogs/2024/11/12/working-set.png" alt="Screenshot of the Working Set, showing the user adding index.js" style="width:600px;">

Working Sets, together with the Undo and Redo functionality, gives me precise control over changes and allows me to decide exactly where and how to apply them. Copilot Edits shows the generated edits in-place right in my code and provides me with a code review flow, where I can accept or discard each of the AI-generated edits. Copilot Edits will not make changes outside of the Working Set – the only exception being when it proposes to create a new file.

<img src="/assets/blogs/2024/11/12/changes.png" alt="Screenshot of the inline changes, showing the Accept / Discard widget" style="width:600px;">

I like that Copilot Edits is in the Secondary Side Bar (default on the right) so that I can interact with views in the Primary Side Bar, such as the Explorer, Debug, or Source Control view, while I am reviewing proposed changes. For example, I can have unit tests running in the [Testing](https://code.visualstudio.com/docs/editor/testing) view on the left, while using the Copilot Edits view on the right, so that in every iteration I can verify if the changes Copilot Edits proposed are passing the unit tests.

Using my [voice](https://code.visualstudio.com/docs/editor/voice) is a natural experience while using Copilot Edits. Just talking to Copilot makes the back-and-forth smooth and conversational. It almost feels like interacting with a colleague that is an area expert, using the same kind of iterative flow that I would use in real life pair programming.

Copilot Edits makes code editing with AI accessible to users with varying skills. As a product manager at Microsoft, I can quickly iterate on early ideas with Copilot Edits without much coding. For my VS Code engineering colleagues, Copilot Edits helps them to easily create complex refactorings across multiple files in the [vscode repo](https://github.com/microsoft/vscode). For example, one team member who had zero Swift experience, created a custom macOS app from scratch using Copilot Edits – after each iteration they ran the app, identified what was not working, and gave Copilot Edits appropriate follow-up instructions.

## Under the covers

Copilot Edits leverages a dual-model architecture to enhance editing efficiency and accuracy. First, a foundation language model considers a full context of the Edits session to generate initial edit suggestions. I can choose the foundation language model that I prefer between: GPT-4o, o1-preview, o1-mini, Claude 3.5 Sonnet, and Gemini 1.5 Pro. For a performant experience, the team developed a speculative decoding endpoint, optimized for fast application of changes in files. The proposed edits from the foundation model are sent to the speculative decoding one, resulting in a smooth user experience.  The speculative decoding endpoint is faster than a regular model, but the team knows it can be even faster and is working on improving this, so stay tuned.

## Available today

Copilot Edits is in preview and available to all [GitHub Copilot]( https://marketplace.visualstudio.com/items?itemName=GitHub.copilot) users today! The feedback that you provided in the past [#1](https://github.com/microsoft/vscode-copilot-release/issues/95) and [#2](https://github.com/microsoft/vscode-copilot-release/issues/1098), was instrumental in shipping this feature, so a big thank you!

For a detailed overview of Copilot Edits please read the [official docs](https://code.visualstudio.com/docs/copilot/copilot-edits).

Next, the team plans to improve the performance of the apply changes speculative decoding endpoint, support transitions into Copilot Edits from Copilot Chat by preserving context, suggest files to the Working Set, and to allow Undo of suggested chunks.
If you want to be among the first to get your hands on these improvements make sure to use [VS Code Insiders]( https://code.visualstudio.com/insiders/) and the pre-release version of the [GitHub Copilot Chat]( https://marketplace.visualstudio.com/items?itemName=GitHub.copilot-chat) extension. To help improve the feature, please file issues in [our repo](https://github.com/microsoft/vscode-copilot-release).

Ultimately, it’s not just about the Copilot Edits itself but what it helps you build.

Happy coding!

Isidor<|MERGE_RESOLUTION|>--- conflicted
+++ resolved
@@ -11,11 +11,7 @@
 
 November 7th, 2024 by [Isidor Nikolic](https://x.com/isidorn)
 
-<<<<<<< HEAD
 Until recently, I could use GitHub Copilot in VS Code in two separate ways. I could modify code inside the editor using completions or Inline Chat. Or I could use Copilot to respond to queries in the Chat view. Copilot Edits, a preview feature, is a brand new way of using Copilot in VS Code. It combines the best of Chat and Inline Chat: the conversational flow and the ability to make inline changes across of set of files that I manage. And it just works.
-=======
-Until recently, you could use GitHub Copilot in VS Code in two separate ways. You could modify code inside the editor using completions or Inline Chat. Or you could use Copilot to respond to queries in the Chat view. Copilot Edits, a preview feature, is a brand new way of using Copilot in VS Code. It combines the best of Chat and Inline Chat: the conversational flow and the ability to make inline changes across of set of files that you manage. And it just works.
->>>>>>> e99aa58d
 
 <video src="blog-video-demo.mp4" title="Copilot Edits video" autoplay muted controls></video>
 
@@ -29,11 +25,7 @@
 
 ## Stay in control
 
-<<<<<<< HEAD
-There is a new UI concept – the Working Set - that puts me in control and allows me to define on what files the edits need to be applied. I can also add files to the working set by dragging and dropping files or editor tabs, or by pressing # to explicitly add them. Copilot Edits automatically adds my active editors across editor groups to the Working Set.
-=======
-There is a new UI concept – the Working Set - that puts you in control and allows you to define on what files the edits need to be applied. You can also add files to the working set by dragging and dropping files or editor tabs, or by pressing `#` to explicitly add them. Copilot Edits automatically adds your active editors across editor groups to the Working Set.
->>>>>>> e99aa58d
+There is a new UI concept – the Working Set - that puts me in control and allows me to define on what files the edits need to be applied. I can also add files to the working set by dragging and dropping files or editor tabs, or by pressing `#` to explicitly add them. Copilot Edits automatically adds my active editors across editor groups to the Working Set.
 
 <img src="/assets/blogs/2024/11/12/working-set.png" alt="Screenshot of the Working Set, showing the user adding index.js" style="width:600px;">
 
