--- conflicted
+++ resolved
@@ -9,7 +9,14 @@
 ---
 # NASA Inspired Lessons
 
-Explore modules and learning paths inspired by NASA scientists to prepare you for a career in space exploration. Visit [Microsoft Learn](https://docs.microsoft.com/en-us/learn/topics/nasa) for the full list of modules.
+This learning path introduces you to the world of Python. Explore modules and learning paths inspired by NASA scientists to prepare you for a career in space exploration. Visit [Microsoft Learn](https://docs.microsoft.com/en-us/learn/topics/nasa) for the full list of modules.
+
+Through these modules, you will:
+
+* Understand and install the tools needed to learn programming
+* Learn core programming concepts and apply them to real-life NASA problems
+* Gain knowledge about cutting-edge technologies like machine learning and artificial intelligence
+* See actual NASA employees talk about their job and give advice
 
 
 <div class="module">
@@ -31,33 +38,12 @@
     </a>
 </div><br/>
 
-<<<<<<< HEAD
 
 <div class="module">
     <div class="info">
         <a href="https://docs.microsoft.com/en-us/learn/paths/classify-space-rocks-artificial-intelligence-nasa/"><h2 class="title faux-h3">Use Machine Learning to predict rocket launches</h2></a>
     </div>
     <p class="description">This will introduce you to the world of machine learning and help you build a simple ML model. </p>
-    <p class="description">Beginner</p>
-    <p class="description">Python</p>
     <a href="https://docs.microsoft.com/en-us/learn/paths/classify-space-rocks-artificial-intelligence-nasa/"><img src="images/nasa-python3.png" alt="ML Python module" aria-hidden="true" class="thumb"/></a>
     </a>
-</div><br/>
-=======
-<div class="module">
-    <div class="info">
-        <a href="https://docs.microsoft.com/en-us/learn/paths/introduction-python-space-exploration-nasa/"><h2 class="title faux-h3">Discover the role of Python in space exploration</h2></a>
-    </div>
-    <a href="https://docs.microsoft.com/en-us/learn/paths/introduction-python-space-exploration-nasa/"><img src="images/python-nasa.png" alt="Python module" aria-hidden="true" class="thumb"/></a>
-    </a>
-</div><br/>
-
-This learning path introduces you to the world of Python. But the goal is not to learn Python, the goal is to understand how Python plays a role in the innovative solutions that NASA creates. Through the lens of space discovery, this learning path could ignite a passion to persistently learn, discover, and create so that you too can one day help us all understand a little more about the world beyond our Earth.
-
-Through these modules, you will:
-
-* Understand and install the tools needed to learn programming
-* Learn core programming concepts and apply them to real-life NASA problems
-* Gain knowledge about cutting-edge technologies like machine learning and artificial intelligence
-* See actual NASA employees talk about their job and give advice
->>>>>>> 5368dbed
+</div><br/>