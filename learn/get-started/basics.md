--- conflicted
+++ resolved
@@ -11,15 +11,9 @@
 
 In this video, we walk you through setting up Visual Studio Code and give an overview of the basic features.
 
-<<<<<<< HEAD
 <iframe src="https://www.youtube-nocookie.com/embed/ITxcbrfEcIY" frameborder="0" allow="accelerometer; autoplay; encrypted-media; gyroscope; picture-in-picture" allowfullscreen></iframe>
 
 
-
-
-=======
-<iframe src="https://youtube.com/embed/ITxcbrfEcIY?rel=0&amp;disablekb=0&amp;modestbranding=1&amp;showinfo=0" frameborder="0" allowfullscreen></iframe>
->>>>>>> e713b208
 
 ## Outline
 
@@ -38,8 +32,4 @@
 
 ## Next video
 
-<<<<<<< HEAD
 * [Extensions in Visual Studio Code](/learn/get-started/extensions.md) - Add features to VS Code through extensions.
-=======
-* [Get Started with VS Code Extensions](/learn/get-started/extensions.md) - Learn how to use extensions in VS Code.
->>>>>>> e713b208
