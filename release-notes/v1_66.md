--- conflicted
+++ resolved
@@ -247,21 +247,12 @@
 
 ### CSS Formatter
 
-<<<<<<< HEAD
-The built-in CSS extension now ships with a formatter. The formatter works with CSS, LESS and SCSS.
-It is implemented by the [JS Beautify library](https://github.com/beautify-web/js-beautify) and comes with the following settings.
- * `css.format.enable` - Enable/disable default CSS formatter
- * `css.format.newlineBetweenRules` - Separate rulesets by a blank line
- * `css.format.newlineBetweenSelectors` - Separate selectors with a new line.
- * `css.format.spaceAroundSelectorSeparator` - Ensure a space character around selector separators '>', '+', '~' (e.g. `a > b`)
-=======
 The built-in CSS extension now ships with a formatter. The formatter works with CSS, LESS and SCSS. It is implemented by the [JS Beautify library](https://github.com/beautify-web/js-beautify) and comes with the following settings.
 
 * `css.format.enable` - Enable/disable default CSS formatter.
 * `css.format.newlineBetweenRules` - Separate rulesets by a blank line.
 * `css.format.newlineBetweenSelectors` - Separate selectors with a new line.
 * `css.format.spaceAroundSelectorSeparator` - Ensure a space character around selector separators '>', '+', '~' (for example, `a > b`)
->>>>>>> 67d885f7
 
 The same settings also exist for `less` and `scss`.
 
@@ -344,7 +335,6 @@
 
 In this milestone, we have finalized the [API](https://github.com/microsoft/vscode/blob/dc2f5d8dd1790ac4fc6054e11b44e36884caa4be/src/vscode-dts/vscode.d.ts#L9415) to create an output channel with custom language ID. This will allow you to contribute token or syntax coloring and CodeLens features to your Output Channel by passing a languge ID.
 
-<<<<<<< HEAD
 ### Color themes can be of kind `High Contrast Light`
 
 [Color themes](https://code.visualstudio.com/api/references/contribution-points#contributes.themes) can now specify `hc-light` as base theme (`uiTheme`). The base theme is used for all colors not defined by the color theme.
@@ -354,7 +344,7 @@
 ### Color contributions can define a color for high Contrast light themes
 
 [Color contributions](https://code.visualstudio.com/api/references/contribution-points#contributes.colors) can now also define a high contrast light color. If not specified, the `light` color will be used for such themes.
-=======
+
 ### NODE_MODULE_VERSION and Node-API update
 
 For extension authors using native node modules, this release bumps the Nodejs version from `14.16.0` to `16.13.0` and it might have an impact on your module compilation depending on which API abstraction layer is used.
@@ -363,7 +353,6 @@
 | --- | ------- | ------ |
 | NODE_MODULE_VERSION / process.versions.modules | 101 | 93 |
 | Node-API / process.versions.napi | 8 | 8 |
->>>>>>> 67d885f7
 
 ## Debugger extension authoring
 
