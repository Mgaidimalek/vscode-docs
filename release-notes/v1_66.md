---
Order: 75
TOCTitle: March 2022
PageTitle: Visual Studio Code March 2022
MetaDescription: Learn what is new in the Visual Studio Code March 2022 Release (1.66)
MetaSocialImage: 1_66/release-highlights.png
Date: 2022-3-31
DownloadVersion: 1.66.0
---
# March 2022 (version 1.66)

<!-- DOWNLOAD_LINKS_PLACEHOLDER -->

Welcome to the Insiders build. These are the preliminary notes for the March 1.66 release of Visual Studio Code. As we get closer to the release date, you'll find details below about new features and important fixes.

Until the March milestone release notes are available, you can still track our progress:

* **[March iteration plan](https://github.com/microsoft/vscode/issues/144519)** - Review what's planned for the milestone.
* **[Commit log](https://github.com/Microsoft/vscode/commits/main)** - GitHub commits to the vscode open-source repository.
* **[Closed issues](https://github.com/Microsoft/vscode/issues?q=is%3Aissue+milestone%3A%22March+2022%22+is%3Aclosed)** - Resolved bugs and implemented feature requests in the milestone.

We really appreciate people trying our new features as soon as they are ready, so check back here often and learn what's new.

If you find issues or have suggestions, you can enter them in the [VS Code repository](https://github.com/Microsoft/vscode/issues) on GitHub.

## Workbench

### Local history

Local history of files is now available from the **Timeline** view. Depending on the configured settings, every time you save an editor, a new entry is added to the list:

![Local History](images/1_66/local-history.gif)

Each local history entry contains the full contents of the file at the time the entry was created and in certain cases can provide more semantic information (for example, indicate a refactoring).

From an entry you can:

* Compare the changes to the local file or previous entry.
* Restore the contents.
* Delete or rename the entry.

There are new global commands to work with local history:

* `workbench.action.localHistory.create` - Create a new history entry for the active file with a custom name.
* `workbench.action.localHistory.deleteAll` - Delete all history entries across all files.
* `workbench.action.localHistory.restoreViaPicker` - Find a history entry to restore across all files.

There are also new settings to work with local history:

* `workbench.localHistory.enabled` - Enable or disable local history (default: `true`).
* `workbench.localHistory.maxFileSize` - File size limit when creating a local history entry (default: `256 KB`).
* `workbench.localHistory.maxFileEntries` - Local history entries limit per file (default: `50`).
* `workbench.localHistory.exclude` - Glob patterns for excluding certain files from local history.
* `workbench.localHistory.mergeWindow` - Interval in seconds during which the last entry in local file history is replaced with the entry that is being added (default `10s`).

A new filter action in the Timeline view toolbar allows you to enable or disable individual providers:

![Timeline Filter](images/1_66/timeline-filter.png)

**Note:** Local history entries are stored in different locations depending on your use of VS Code. When opening local files, the entries are persisted in the local user data folder and when opening remote files, they will be stored on the remote user data folder. When no file system is available (for example, in certain cases when using VS Code for Web), entries are stored into IndexedDB.

### Settings editor

**Language filter**

Users can now type `@lang:languageId` in the Settings editor search box to view and edit all settings that can be configured
for the language with ID `languageId`. This way, users can view language-specific settings, also known as language overrides.

Note that these overrides remain configured until explicitly reset by clicking in the gear icon and resetting the setting.

The short video below has the language filter set to `@lang:css` to display all possible CSS language override settings.

![Modification of a boolean CSS language-specific setting to turn off CodeLens in the Diff editor](images/1_66/settings-editor-lang-css-settings.gif)

_Theme: [Light Pink](https://marketplace.visualstudio.com/items?itemName=mgwg.light-pink-theme)_

**Workspace and Folder settings preservation**

Workspace and folder settings in the Settings editor are now preserved until manually reset by the user. This change helps the case where the user wants to explicitly specify a workspace setting value that is equal to the default value of a setting, but is different from the user setting value. Previously, users had to open the workspace settings JSON file to set this value.

Below the editor tab size is set in Settings editor **Workspace** tab and it is automatically added to the workspace's `settings.json` file.

![The editor tab size being set and reset via the Settings editor Workspace tab item](images/1_66/settings-editor-workspace-override.gif)

_Theme: [Light Pink](https://marketplace.visualstudio.com/items?itemName=mgwg.light-pink-theme)_

### Primary notification buttons

The first button of a notification now appears with a primary color to distinguish from other buttons. This follows the same patterns as dialogs.

![Notification first button displayed as green primary color](images/1_66/notification.png)

_Theme: [GitHub Dark](https://marketplace.visualstudio.com/items?itemName=GitHub.github-vscode-theme)_

### New context keys for editors

There are new context keys indicating whether an editor is the first or last in an editor group:

* `activeEditorIsFirstInGroup`- Whether the active editor is the first one in its group.
* `activeEditorIsLastInGroup`- Whether the active editor is the last one in its group.

These context keys can be used to conditionally enable keyboard shortcuts using [when clauses](https://code.visualstudio.com/docs/getstarted/keybindings#_when-clause-contexts).

### Default binary editor

A new setting, `workbench.editor.defaultBinaryEditor`, lets you circumvent the binary file warning and automatically open the editor type of your choosing when a binary file is detected. You can select the default binary editor ID from a dropdown in the Settings editor or via IntelliSense in `settings.json`.

### Smoother authentication experiences

You may notice smoother authentication flows of both GitHub and Microsoft.

* For GitHub authentication, we've removed the initial "Continue" page so your log in experience requires one less step.
* For Microsoft authentication, we try to minimize the number of times you are sent out of VS Code to log in if you've already logged in with Microsoft for Settings Sync or another extension.

### Install pre-release and normal extensions together from CLI

VS Code now supports installing pre-release and normal extensions together from the command line. For example, following command line instruction will install the pre-release version of `GitHub.vscode-pull-request-github` extension and release version of `GitHub.remotehub` extension:

```bash
code --install-extension GitHub.vscode-pull-request-github@prerelease --install-extension GitHub.remotehub
```

### Improved platform specific extension updates

VS Code now supports updating a platform specific extension to more specific target platform version. For example, if you are on Windows 64 bit and have installed **C/C++** extension for Windows 32 bit and the Marketplace has the extension with same version for Windows 64 bit, VS Code will automatically update the extension to the 64-bit version.

### Audio cues improvements

The new setting `audioCues.volume` (0-100, default is 50) can be used to control the volume of audio cues. We also updated the audio cue for folded regions.

### New names for Side Panel and Side Bar

Two releases ago, we introduced the [Side Panel](https://code.visualstudio.com/updates/v1_64#_new-side-panel). At that time, we removed the capability to move the bottom panel that contains the terminal to the side in favor of new coherent commands. After listening to user feedback, we determined that there were important workflows that this decision broke and we decides to revert that change.

This left us with two panels, the panel and side panel, both of which could live on the side of the workbench. To account for this and better reflect the direction of the new side panel, we have decided to update the naming of both the Side Bar and Side Panel. The Side Bar will now be referred to as the Primary Side Bar in the UI, while the Side Panel will now be referred to as the Secondary Side Bar.

* **Side Bar** -> **Primary Side Bar**
* **Side Panel** -> **Secondary Side Bar**

These names will be reflected in menus and commands throughout the editor; however, no command IDs have been changed to prevent any breakage of keybindings.

![Command Palette drop down displaying both primary and secondary focus side bar commands](images/1_66/focus-side-bar-commands.png)

## Comments

### Comments view discoverability

When you open a file that has comments in it, the **Comments** view will show. This can be controlled with the setting `comments.openView`.

### Add a comment discoverability

Now, when you hover over any part of a line that a comment can be added on, the "+" symbol is shown.

![Line hover showing comment plus button](images/1_66/comment-plus.gif)

### Comment accessibility improvements

There are several comments accessibility improvements:

* A command for creating a comment if you're in a commentable range.
* An aria label for comment threads, which includes the number of comments and the label of the thread.
* The **Go to Next Comment Thread** command focuses into the comment thread control.
* A new **Go to Previous Comment Thread** command.
* Keyboard shortcuts for the next and previous commands: `Alt+F9` and `Shift+Alt+F9`.

## Terminal

### Display all find matches

When searching in the terminal, all instances of the search term will now be highlighted. The currently selected match also has a specific highlight, which can be customized separately.

You can fine tune the appearance of highlight colors via the color customizations prefixed by `terminal.findMatch`.

![A yellow border is shown around all matches except for the currently selected one, which has a red border.](images/1_66/find-matches.png)

### Scroll bar annotations

Annotations now appear in the scrollbar of the terminal to indicate points of interest in the buffer.

For example, find results have corresponding annotations in the scrollbar.

![The terminal scroll bar displaying brown annotations for find matches within a file](images/1_66/find-scrollbar.png)

When the preview feature of [shell integration](#terminal-shell-integration) is enabled, an annotation is displayed in the scroll bar for each command that gets run.

![Commands are run and corresponding annotations appear in the scrollbar](images/1_66/command-annotations.png)

### Command navigation improvements

A little known feature that's been around for a while is the ability to quickly navigate between commands in the terminal. Originally this was based on when `Enter` was pressed but now when shell integration is enabled, it will be upgraded to use the insights we gain from that feature to more reliably identify the correct lines. Additionally, feedback is now shown when jumping between commands.

![A rectangle is briefly displayed around the command being navigated to](images/1_66/command-navigation.gif)

This feature can be accessed via the following keybindings:

* macOS: `Cmd+Up/Down`
* Linux/Windows: `Ctrl+Up/Down` (new)

The `Shift` key can be held to make selections.

### Copied text retains HTML styling

To copy rich text from the terminal, run the **Terminal: Copy text as HTML** command or use the terminal context menu entry **Copy text as HTML**.

## Source Control

### Source Control Repositories view

Historically, the repositories in the **Source Control Repositories** view have been sorted as they were being discovered when opening a folder/workspace with multiple repositories. This was problematic as the discovery order can vary and repositories appeared to be in random order. This milestone we have made changes so that repositories are always sorted by name in the **Source Control Repositories** view.

## Editor

### Quick suggestions as inline completions

The `editor.quickSuggestions` setting now accepts `inline` as configuration value. When set to `inline`, quick suggestions (IntelliSense) don't display the suggestions widget when you type but show completions as ghosted text.

![Inline completions show and update as ypu type](images/1_66/inline-quick-suggest.gif)

_Theme: [GitHub Light](https://marketplace.visualstudio.com/items?itemName=GitHub.github-vscode-theme)_

### Snippet variables for cursor index

There are new snippet variables: `$CURSOR_INDEX` and `$CURSOR_NUMBER`. They evaluate to the index of the respective cursor. The latter starts at 1, the former at 0. The power of these variables is in its combination with multiple cursors.

For example, the snippet below will add an ordered list item for each cursor:

```json
"ordered_list": {
  "scope": "markdown",
  "prefix": "ol",
  "body": [
    "$CURSOR_NUMBER. $0"
  ],
  "description": "Add ordered list"
}
```

### Updated source control decorators

In order to make the source control decorators more visible for accessibility, we've added a new pattern for modified lines and increased the contrast for all decorators.

![Example of the modified decorator for source control](images/1_66/scm.gif)

### Bracket pair colorization

There is a new setting `editor.bracketPairColorization.independentColorPoolPerBracketType`. When set to `true`, each bracket type (`{` ... `}` or `(` ... `)`) will use its own color pool for colorization. Thus, nested brackets of different types will have the same color.

![A screenshot that demonstrates independent color pools turned on](images/1_66/independentColorPoolPerBracketTypeEnabled.png)

![A screenshot that demonstrates independent color pools turned off](images/1_66/independentColorPoolPerBracketTypeDisabled.png)

## VS Code for the Web

### Drag and drop folders into VS Code for the Web

You can now drag and drop local files and folders into a browser window opened on [vscode.dev](https://vscode.dev) or [insiders.vscode.dev](https://insiders.vscode.dev) with a browser that supports the [web file system access API](https://developer.mozilla.org/docs/Web/API/File_System_Access_API) to access the contents. This works both when dropping over the editor area as well as the explorer.

![Drop folder into vscode.dev](images/1_66/web-dnd.gif)

### Remote Repositories

Previously, the Azure Repos extension depended directly on the GitHub Repositories extension. Azure Repos and GitHub Repositories now depend on a common extension, [Remote Repositories](https://marketplace.visualstudio.com/items?itemName=ms-vscode.remote-repositories), which supports common workflows across GitHub and Azure Repos. All APIs previously exposed by the GitHub Repositories extension are now exposed by Remote Repositories.

When you reopen a repository with uncommitted changes, by default Remote Repositories does not display the latest version of your repository. We now display a dialog to manually sync your repository so that your repository stays up to date with what's on GitHub or Azure Repos. You can control this dialog using the `remoteHub.uncommittedChangesOnEntry` setting.

![Reminder to sync your repository](images/1_66/sync-dialog.png)

_Theme: [One Monokai](https://marketplace.visualstudio.com/items?itemName=azemoh.one-monokai)_

**Azure Repos**

This milestone we are enabling the capability to edit and commit changes to repositories that are being hosted in Azure Repos. We have also added basic functionality to create, update, and open pull requests for repositories that are being hosted in Azure Repos.

## Notebooks

### Find decorations on scroll bar

The find results in notebooks will now be rendered in the scroll bar:

![Find decorations rendered in the scroll bar](images/1_66/notebook-find-scrollbar.gif)

### Move focus to the interactive window

There are two new commands for placing focus in the interactive window.

* `interactive.input.focus` - Move focus to the input editor in the interactive window.
* `interactive.history.focus` - Move focus to history in interactive window.

These commands don't have default keybindings but you can add your own [keyboard shortcuts](https://code.visualstudio.com/docs/getstarted/keybindings).

## Debugging

### JavaScript debugging

The JavaScript debugger now supports collecting and visualizing heap profiles. Heap profiles allow you to see where and how much memory is allocated over time. These have been added as an option in the **Debug: Take Performance Profile** command, which is also accessible via a record ⏺ button in the CALL STACK view.

![Example of the Flame Chart visualizer showing a memory profile for vscode. One cell is overed over, showing that 33KB of memory was allocated in "ipc.ts".](images/1_66/js-debug-memory-profile.png)

## Languages

### CSS formatter

The built-in CSS extension now ships with a formatter. The formatter works with CSS, LESS and SCSS. It is implemented by the [JS Beautify library](https://github.com/beautify-web/js-beautify) and comes with the following settings:

* `css.format.enable` - Enable/disable default CSS formatter.
* `css.format.newlineBetweenRules` - Separate rulesets by a blank line.
* `css.format.newlineBetweenSelectors` - Separate selectors with a new line.
* `css.format.spaceAroundSelectorSeparator` - Ensure a space character around selector separators '>', '+', '~' (for example, `a > b`).

The same settings also exist for `less` and `scss`.

### JavaScript semantic highlighting in HTML

We've aligned the semantic highlighting of JavaScript source in HTML files with what you see in normal `.js` files.

No only does this make code colors more consistent, it also adds some important semantic information that was missing before, such as highlighting readonly types.

### TypeScript 4.6.3

VS Code now bundles TypeScript 4.6.3. This minor update fixes a [few important bugs](https://github.com/microsoft/TypeScript/issues?q=is%3Aissue+milestone%3A%22TypeScript+4.6.3%22+is%3Aclosed).

### Markdown shorthand reference links are now clickable

<<<<<<< HEAD
<!-- TODO: mjbvz -->
=======
Markdown lets you can create links using a shorthand syntax in cases where the link text matches the link definition id. For example `[my fancy link]`, uses the `my fancy link` link definition (e.g. `[my fancy link]: https://example.com`). These shorthand links are now clickable in VS Code's editor:

![Clicking a shorthand link in a Markdown file](./images/1_66/markdown-ref-link.gif)

In the editor, clicking these links navigates to the link definition. In the markdown preview, the links instead navigate to the link destination.
>>>>>>> 9e72918f

### reStructuredText grammar

There is now a built-in extension for [reStructuredText](https://docutils.sourceforge.io/rst.html) (rst) file syntax highlighting.

![reStructuredText sample](images/1_66/rst-sample.png)

## Contributions to extensions

### Python

**Changes to the interpreter display in the Status bar**

The [Python](https://marketplace.visualstudio.com/items?itemName=ms-python.python) extension, in order to be consistent with other languages, moved the selected Python interpreter information towards the right side in the Status bar beside the **Python** language status item. With the intention of cleaning up the Status bar, it's now only displayed when a Python or a `settings.json` file is currently open.

![Interpreters info displayed towards right](images/1_66/active-interpreter-display.png)

**New Python File command**

There's now two faster ways to create empty Python files: through the a new command called **Python: New Python File**, or through the **New File...** item on the [Get Started page](https://code.visualstudio.com/docs/getstarted/tips-and-tricks#_getting-started).

**Pylint Extension**

There is now a new Microsoft [Pylint](https://marketplace.visualstudio.com/items?itemName=ms-python.pylint) extension for linting using [pylint](https://pypi.org/project/pylint). This extension utilizes the [Language Server Protocol](https://microsoft.github.io/language-server-protocol) to provide linting support.

The Pylint extension provides additional configuration to adjust the severity levels of the issues reported via `pylint`.

```js
{
    "convention": "Information",
    "error": "Error",
    "fatal": "Error",
    "refactor": "Hint",
    "warning": "Warning",
    "info": "Information",
    "W0611": "Error",
    "unused-import": "Error"
}
```

Note: You may see two entries for the same problem in the **Problems** panel if you also have Pylint enabled in the Python extension. You can disable the built-in linting functionality by setting `"python.linting.pylintEnabled": false`.

### Jupyter

There were several improvements to the [Jupyter](https://marketplace.visualstudio.com/items?itemName=ms-toolsai.jupyter) extension this milestone.

**Kernel Support**

Kernel startup was improved with:

* Support for more [conda](https://docs.conda.io) environments.
* Support for `.env` files on all platforms.

**Data Viewer**

Named indexes for DataFrames and Series are now supported in the Data Viewer.

![Named indexes support in Jupyter Data Viewer](images/1_66/named-index.png)

**New Jupyter Notebook**

Creation of new Jupyter notebooks is now consolidated in the **New File...** menu.

![New File... menu to create a new Jupyter notebook](images/1_66/new-notebook.png)

### Remote Development

Work continues on the [Remote Development extensions](https://marketplace.visualstudio.com/items?itemName=ms-vscode-remote.vscode-remote-extensionpack), which allow you to use a container, remote machine, or the [Windows Subsystem for Linux](https://docs.microsoft.com/windows/wsl) (WSL) as a full-featured development environment.

Feature highlights in 1.66 include:

* "Open in Remote Container" badge - Direct users of your repo to reopen in a custom development container.
* The Remote - SSH extension can now connect to remote Apple Silicon/M1/ARM64 machines.

You can learn about new extension features and bug fixes in the [Remote Development release notes](https://github.com/microsoft/vscode-docs/blob/main/remote-release-notes/v1_66.md).

### GitHub Pull Requests and Issues

Work continues on the [GitHub Pull Requests and Issues](https://marketplace.visualstudio.com/items?itemName=GitHub.vscode-pull-request-github) extension, which allows you to work on, create, and manage pull requests and issues. Check out the [changelog for the 0.40.0](https://github.com/microsoft/vscode-pull-request-github/blob/main/CHANGELOG.md#0400) release of the extension to see the highlights.

## Preview features

### Terminal shell integration

Shell integration continued to see more improvements this release mainly in for form of reliability and improvements to the decorations which can be seen in the Terminal section above.

Here are the highlights:

* Command decorations are now shown in the scroll bar, similar to the editor.
* Command decorations should be restored across window reloads (or detach/attach).
* Better tracking of commands when resizing the terminal on Windows.
* Improved handling of the **Terminal: Clear** VS Code command and `clear` shell command.
* zsh right prompt support.
* Handle more formats of bash's `$PROMPT_COMMAND` variable.
* Support `pwsh` when PSReadLine is not enabled.
* Shell initialization scripts can now opt-out of shell integration by unsetting the `$VSCODE_SHELL_INTEGRATION` variable if there are known issues or they need special handling, even when the setting is enabled.

### TypeScript 4.7 support

This update includes initial support for the upcoming TypeScript 4.7 release. See the [TypeScript 4.7 iteration plan](https://github.com/microsoft/TypeScript/issues/48027) for more details on what the TypeScript team is currently working on.

To start using the TypeScript 4.7 nightly builds, install the [TypeScript Nightly extension](https://marketplace.visualstudio.com/items?itemName=ms-vscode.vscode-typescript-next).

## Extension authoring

### Notebook-aware document selectors

We have finalized an extension of the `vscode.DocumentSelector` type. This type allows you to associate language features like **Go to Definition** to specific documents, it drives the UI, and also decides if the corresponding provider is asked for results. We have added a new property that allows extensions to narrow down on notebook types. For example, `{ language: 'python', notebookType: 'jupyter-notebook'}` targets all python documents that are embedded in Jupyter notebooks.

### Inlay hints can have edits

The `InlayHint` type can now have an optional, lazy [textEdits](https://github.com/microsoft/vscode/blob/a4aa4127986fb44c52732ef85e6224093e2d8b0a/src/vscode-dts/vscode.d.ts#L4700-L4710) property. Inlay hints that have edits set to them will apply them on double-click. This should be used to make the edits that are needed to make the inlay hints obsolete. For example, double clicking a hint representing an inferred type should insert that type annotation.

### Output channel with custom language ID

In this milestone, we have finalized the [API](https://github.com/microsoft/vscode/blob/dc2f5d8dd1790ac4fc6054e11b44e36884caa4be/src/vscode-dts/vscode.d.ts#L9415) to create an output channel with custom language ID. This will allow you to contribute token or syntax coloring and CodeLens features to your Output channel by passing a language ID.

### Color theme kind: High Contrast Light

[Color themes](https://code.visualstudio.com/api/references/contribution-points#contributes.themes) can now specify `hc-light` as base theme (`uiTheme`). The base theme is used for all colors not defined by the color theme.

In the VS Code API, [`ColorTheme.kind`](https://code.visualstudio.com/api/references/vscode-api#ColorTheme) can now also have value `HighContrastLight`.

### High Contrast Light color for color contributions

[Color contributions](https://code.visualstudio.com/api/references/contribution-points#contributes.colors) can now also define a High Contrast Light color (`highContrastLight`). If not specified, the `light` color will be used as default.

### NODE_MODULE_VERSION and Node.js API update

For extension authors using native node modules, this release bumps the Node.js version from `14.16.0` to `16.13.0`, which might have an impact on your module compilation depending on which API abstraction layer is used.

|     | Desktop | Remote |
| --- | ------- | ------ |
| NODE_MODULE_VERSION / process.versions.modules | 101 | 93 |
| Node-API / process.versions.napi | 8 | 8 |

### Tree drag and drop API

With the newly finalized [`TreeDragAndDropController`](https://github.com/microsoft/vscode/blob/dc2f5d8dd1790ac4fc6054e11b44e36884caa4be/src/vscode-dts/vscode.d.ts#L9813-L9871) extension contributed tree views can support drag and drop. The [tree view sample](https://github.com/microsoft/vscode-extension-samples/blob/main/tree-view-sample/src/testViewDragAndDrop.ts) has and example of how to use this API.

## Debugger extension authoring

### Support for CompletionItem.detail

Last month, the Debug Adapter Protocol added a `detail` property to the `CompletionItem` object. This property is now supported in VS Code. You will see the detail in the suggest widget in the Debug Console.

![debug detail field](images/1_66/debug-detail.png)

## Language Server Protocol

Type Hierarchy, inline values, and inlay hints support has been moved out of the proposed state to prepare for the 3.17 release. A new next version of the libraries has been published.

There is also a first version of a [meta model for LSP](https://github.dev/microsoft/vscode-languageserver-node/blob/6a33b75c3520ad66d437c33ec9fc10d49a4675b8/protocol/metaModel.json#L1) together with the corresponding schema as a [JSON schema](https://github.dev/microsoft/vscode-languageserver-node/blob/6a33b75c3520ad66d437c33ec9fc10d49a4675b8/protocol/metaModel.schema.json#L1) or as [TypeScript type definitions](https://github.dev/microsoft/vscode-languageserver-node/blob/6a33b75c3520ad66d437c33ec9fc10d49a4675b8/tools/src/metaModel.ts#L1). The meta model constains the following information: specified requests and notifications together with their parameter types, return types, partial return types and registration options. It also contains all defined structures and enums.

## Debug Adapter Protocol

We have addressed several documentation issues of the [Debug Adapter Protocol](https://microsoft.github.io/debug-adapter-protocol):

* In order to disambiguate the [`terminate`](https://microsoft.github.io/debug-adapter-protocol/specification#Requests_Terminate) and [`disconnect`](https://microsoft.github.io/debug-adapter-protocol/specification#Requests_Disconnect) requests, we have improved their documentation.
* The value `variables` has been documented for the `context` argument of the `evaluate` request. VS Code was using this undocumented value whenever the `evaluate` request was called in the context of the VARIABLES view. No changes are required for clients and debug adapters because the `context` argument is of type `string` and the `variables` value is only mentioned in the documentation.

## Proposed extension APIs

Every milestone comes with new proposed APIs and extension authors can try them out. As always, we want your feedback. Here are the steps to try out a proposed API:

1. [Find a proposal that you want to try](https://github.com/microsoft/vscode/tree/main/src/vscode-dts) and add its name to `package.json#enabledApiProposals`.
1. Use the latest [vscode-dts](https://www.npmjs.com/package/vscode-dts) and run `vscode-dts dev`. It will download the corresponding `d.ts` files into your workspace.
1. You can now program against the proposal.

You cannot publish an extension that uses a proposed API. There may be breaking changes in the next release and we never want to break existing extensions.

### InputBox validation message severity

Our InputBox APIs (via `window.showInputBox` and `window.createInputBox`) provide mechanisms for validating the user's input. This iteration we are extending it with a proposed API to show severity.

For example, if you wanted to show the user an information message based on their input, your validation message can return:

```ts
{ content: 'this is an info message'; severity: InputBoxValidationSeverity.Info }
```

which would look like this:

![Input box severity](images/1_66/inputboxseverity.png)

Details of this proposal [can be found here](https://github.com/microsoft/vscode/blob/68802ccc44e21661aa426bfd211c6e94788aa42b/src/vscode-dts/vscode.proposed.inputBoxSeverity.d.ts).

### Notebook document change events

There is a new proposal for notebook document change events: it is available as [`notebookDocumentEvents`](https://github.com/microsoft/vscode/blob/9d2324412916035d7a955150ac1774d5b25e265a/src/vscode-dts/vscode.proposed.notebookDocumentEvents.d.ts) and contains two events:

* `vscode.workspace.onDidSaveNotebookDocument` fires whenever a notebook has been saved
* `vscode.workspace.onDidChangeNotebookDocument` fires whenever a notebook has changed, e.g cells were added or removed, cells themselves changed, or metadata changed.

### Tabs API shape finalization

The [tabs API](https://github.com/microsoft/vscode/blob/e0df95f34b340211e6d6375c603d16e61b34129b/src/vscode-dts/vscode.proposed.tabs.d.ts) is approaching finalization next milestone and is currently in a state where the shape will remain stable with little to no changes done. The April 2022 iteration will be the last chance to provide feedback regarding the shape and features of this API. Feedback can be provided via GitHub issue. The tabs API allows for the reading of open tabs, their locations, alongside closing of them.

### Inline Completions

We continued working on inline completions to prepare for finalization in the next couple of releases.
Inline completions can now be used to suggest snippets or text-replacements (previously, only text-insertions were supported).

### Drop into editor

The proposed [text editor drop API](https://github.com/microsoft/vscode/blob/bfc026b97a1c28d8288aa2510c066d03e5bcde54/src/vscode-dts/vscode.proposed.textEditorDrop.d.ts) lets extensions handle drops into text editors. These drop events can come from within VS Code—such as dragging a file from VS Code's explorer into a text editor—or can be generated by dropping a file from your operating system into VS Code.

![Creating a link in a markdown file using the proposed drop into editor api](images/1_66/proposal-drop-into-editor.gif)

To try the new API, you must set `"workbench.experimental.editor.dragAndDropIntoEditor.enabled": true`. After enabling this, you can then drop into the editor by holding down `shift` while dragging and dropping.

We've included experimental support for generating links when you drop into a markdown file. You can also [see the markdown extension's source](https://github.com/microsoft/vscode/blob/e6e907e721131329dad0d4327605ed356a381d44/extensions/markdown-language-features/src/features/dropIntoEditor.ts#L11) for an example of the API in use.

### Resolved/unresolved comments

There is a new proposal for setting a [resolved or unresolved state](https://github.com/microsoft/vscode/blob/cc00f75d029dad12694b355578a31720619ec7d1/src/vscode-dts/vscode.proposed.commentsResolvedState.d.ts#L10-L17) on comment threads. Comment threads that specify a state will be given additional UX treatment.

## Engineering

### Electron 17 update

In this milestone, we are excited to ship with Electron v17 in VS Code. This is a major update from our previous adoption of Electron v13 and takes advantage of the [process reuse architecture](https://github.com/electron/electron/issues/18397) from Electron. Over the past year, we have been reimplementing and gradually rolling out changes to some of our core services with respect to their interaction and lifetime associated with the workbench in preparation for this new architecture:

* [File Watcher](https://github.com/microsoft/vscode/issues/132282)
* [Integrated Terminal](https://github.com/microsoft/vscode/issues/117257)
* [Extension host](https://github.com/microsoft/vscode/issues/123592)
* [Search](https://github.com/microsoft/vscode/issues/118200)

Special thanks to everyone involved with this effort, also thanks to the community for self-hosting on Insiders and providing feedback that allows us to ship this update confidently.

**What does this change mean for VS Code users?**

Operations like switching workspaces and reloading workspaces should now be faster. With this update, we also bump our Chromium version to 98.0.4758.109 and Nodejs version to 16.13.0.

**What's next?**

We will continue the Electron version adoption under their new [release cadence](https://www.electronjs.org/blog/8-week-cadence). We are also actively working towards [sandboxing the workbench](https://github.com/microsoft/vscode/issues/92164) and the next step is to improve the communication channel between the [Nodejs hosted service and a sandboxed workbench](https://github.com/microsoft/vscode/issues/131798) which will allow us to further simplify the new architecture.

### RPM package requirements list improvement

We now calculate the dependencies needed for the rpm packages as part of our [build process](https://github.com/microsoft/vscode/issues/17142) inspired from the work done in [Chromium](https://chromium.googlesource.com/chromium/src/+/master/chrome/installer/linux/rpm). This allows us to provide an up-to-date dependency list when adopting on newer runtimes or native modules. We will also introduce a similar change to our debian packages in the upcoming milestone.

### Support out-of-band releases for built-in extensions

Those built-in extensions that are available in the Marketplace can now be released out-of-band and VS Code will detect the new version and update the extension. This will enable these extensions to support pre-releases as well.

## Documentation

### R in VS Code

There is a new [R in Visual Studio Code](https://code.visualstudio.com/docs/languages/r) topic describing [R programming language](https://www.r-project.org) support in VS Code with the [R extension](https://marketplace.visualstudio.com/items?itemName=Ikuyadeu.r). The R extension includes rich language features such as code completions and linting as well as integrated R terminals and dedicated workspace, data, and plot viewers.

![R extension](images/1_66/r-extension.png)

### Development containers blog post

In case you missed Burke Holland's recent blog post on using dev containers to create easy to use programming environments, check out ["The problem with tutorials"](https://code.visualstudio.com/blogs/2022/03/08/the-tutorial-problem). The blog post describes how [Laravel](https://laravel.com) uses pre-configured Docker containers to provide the runtime and dependencies for their PHP framework tutorials.

## Notable fixes

* [117674](https://github.com/microsoft/vscode/issues/117674) Debug console stops automatically scrolling sometimes when contents wrap
* [138963](https://github.com/microsoft/vscode/issues/138963) When debugging is started, the debug console does not work properly
* [142754](https://github.com/microsoft/vscode/issues/142754) Emacs usage in VS Code terminal is broken
* [143513](https://github.com/microsoft/vscode/issues/143513) contributes.configuration items respects "order" attribute in views only if search box empty
* [144458](https://github.com/microsoft/vscode/issues/144458) Glob patterns `**/p*` incorrectly match on `/foo/ap`
* [144783](https://github.com/microsoft/vscode/issues/144783) Settings list widget items that are not being edited don't seem to have a max width
* [145243](https://github.com/microsoft/vscode/issues/145243) Settings toc unable to be resized in smaller screens
* [145572](https://github.com/microsoft/vscode/issues/145572) Settings box can overlap setting

## Thank you

Last but certainly not least, a big _**Thank You**_ to the contributors of VS Code.

### Web extensions

Extension authors for enabling extensions that run code as [web extensions](https://code.visualstudio.com/api/extension-guides/web-extensions) (the list below is between March 1 2022 and March 27 2022):

* [RTF](https://marketplace.visualstudio.com/items?itemName=alefragnani.rtf) ([Alessandro Fragnani](https://marketplace.visualstudio.com/publishers/alefragnani))
* [Highlight - C/C++ Parameters](https://marketplace.visualstudio.com/items?itemName=mblet.highlight-cpp-parameters) ([BLET Mickaël](https://marketplace.visualstudio.com/publishers/mblet))
* [Highlight - Regex](https://marketplace.visualstudio.com/items?itemName=mblet.highlight-regex) ([BLET Mickaël](https://marketplace.visualstudio.com/publishers/mblet))
* [Material Icon Theme](https://marketplace.visualstudio.com/items?itemName=Dancheg97.material-icon-theme-gopher-fork) ([Dancheg97](https://marketplace.visualstudio.com/publishers/Dancheg97))
* [Go to Character Position](https://marketplace.visualstudio.com/items?itemName=davidfreer.go-to-character-position) ([davidfreer](https://marketplace.visualstudio.com/publishers/davidfreer))
* [Extension panel](https://marketplace.visualstudio.com/items?itemName=eliostruyf.vscode-extension-panel) ([Elio Struyf](https://marketplace.visualstudio.com/publishers/eliostruyf))
* [Writing Style Guide](https://marketplace.visualstudio.com/items?itemName=eliostruyf.vscode-microsoft-writingstyleguide) ([Elio Struyf](https://marketplace.visualstudio.com/publishers/eliostruyf))
* [Bravato Icons](https://marketplace.visualstudio.com/items?itemName=florin-bratan.bravato-icons) ([Florin Bratan](https://marketplace.visualstudio.com/publishers/florin-bratan))
* [Markmap](https://marketplace.visualstudio.com/items?itemName=gera2ld.markmap-vscode) ([Gerald Liu](https://marketplace.visualstudio.com/publishers/gera2ld))
* [GitLens — Git supercharged](https://marketplace.visualstudio.com/items?itemName=eamodio.gitlens) ([GitKraken](https://marketplace.visualstudio.com/publishers/eamodio))
* [YARA](https://marketplace.visualstudio.com/items?itemName=infosec-intern.yara) ([infosec-intern](https://marketplace.visualstudio.com/publishers/infosec-intern))
* [ZMK Tools](https://marketplace.visualstudio.com/items?itemName=spadin.zmk-tools) ([Joel Spadin](https://marketplace.visualstudio.com/publishers/spadin))
* [JSPM Generator](https://marketplace.visualstudio.com/items?itemName=JSPM.jspm-vscode) ([JSPM](https://marketplace.visualstudio.com/publishers/JSPM))
* [gcs-sync-vs-ext](https://marketplace.visualstudio.com/items?itemName=killerbees-devops.gcs-sync-vs-ext) ([killerbees-devops](https://marketplace.visualstudio.com/publishers/killerbees-devops))
* [Faster paragraph/word movement](https://marketplace.visualstudio.com/items?itemName=mateusz-d-421.faster-para-word-movement) ([Mateusz Dudzinski](https://marketplace.visualstudio.com/publishers/mateusz-d-421))
* [narumincho.definy](https://marketplace.visualstudio.com/items?itemName=narumincho.definy) ([narumincho](https://marketplace.visualstudio.com/publishers/narumincho))
* [Better Markdown & Latex Shortcuts](https://marketplace.visualstudio.com/items?itemName=OrangeX4.better-markdown-latex-shortcuts) ([OrangeX4](https://marketplace.visualstudio.com/publishers/OrangeX4))
* [Python Brackets](https://marketplace.visualstudio.com/items?itemName=OrangeX4.python-brackets) ([OrangeX4](https://marketplace.visualstudio.com/publishers/OrangeX4))
* [Quarto](https://marketplace.visualstudio.com/items?itemName=quarto.quarto) ([Quarto](https://marketplace.visualstudio.com/publishers/quarto))
* [Inline SQL](https://marketplace.visualstudio.com/items?itemName=qufiwefefwoyn.inline-sql-syntax) ([qufiwefefwoyn](https://marketplace.visualstudio.com/publishers/qufiwefefwoyn))
* [React Hierarchy Explorer](https://marketplace.visualstudio.com/items?itemName=react-sidekick.react-hierarchy-explorer) ([React Sidekick](https://marketplace.visualstudio.com/publishers/react-sidekick))
* [Serverless Workflow Editor](https://marketplace.visualstudio.com/items?itemName=redhat.vscode-extension-serverless-workflow-editor) ([Red Hat](https://marketplace.visualstudio.com/publishers/redhat))
* [gitlab](https://marketplace.visualstudio.com/items?itemName=RedstoneWizard08.gitlab) ([RedstoneWizard08](https://marketplace.visualstudio.com/publishers/RedstoneWizard08))
* [LLVM IR Language Support](https://marketplace.visualstudio.com/items?itemName=revng.llvm-ir) ([rev.ng Labs](https://marketplace.visualstudio.com/publishers/revng))
* [Behave](https://marketplace.visualstudio.com/items?itemName=rioj7.vscode-behave) ([rioj7](https://marketplace.visualstudio.com/publishers/rioj7))
* [Line Completion](https://marketplace.visualstudio.com/items?itemName=rioj7.line-completion) ([rioj7](https://marketplace.visualstudio.com/publishers/rioj7))
* [vscode_web_extension_emulator](https://marketplace.visualstudio.com/items?itemName=runthoser.vscode-web-extension-emulator) ([runthoser](https://marketplace.visualstudio.com/publishers/runthoser))
* [Marquee](https://marketplace.visualstudio.com/items?itemName=stateful.marquee) ([stateful](https://marketplace.visualstudio.com/publishers/stateful))
* [painandsufferingforjaredsstuff](https://marketplace.visualstudio.com/items?itemName=Thomka.painandsufferingforjaredsstuff) ([Thomka](https://marketplace.visualstudio.com/publishers/Thomka))
* [Tofu (Alpha)](https://marketplace.visualstudio.com/items?itemName=watware.tofu-vscode) ([Watware](https://marketplace.visualstudio.com/publishers/watware))

### Issue tracking

Contributions to our issue tracking:

* [John Murray (@gjsjohnmurray)](https://github.com/gjsjohnmurray)
* [Andrii Dieiev (@IllusionMH)](https://github.com/IllusionMH)
* [Lemmingh (@Lemmingh)](https://github.com/Lemmingh)
* [Simon Chan (@yume-chan)](https://github.com/yume-chan)

### Pull requests

Contributions to `vscode`:

* [@a-stewart (Anthony Stewart)](https://github.com/a-stewart): Add match media change listener in browser ts [PR #143287](https://github.com/microsoft/vscode/pull/143287)
* [@AkatQuas (Akat)](https://github.com/AkatQuas): feat(jsonc): more interactive completion for "path" property [PR #144136](https://github.com/microsoft/vscode/pull/144136)
* [@babakks (Babak K. Shandiz)](https://github.com/babakks): Add jsonc to markdown embedded languages [PR #144003](https://github.com/microsoft/vscode/pull/144003)
* [@Backfighter](https://github.com/Backfighter): Do not overwrite users environment variables [PR #115455](https://github.com/microsoft/vscode/pull/115455)
* [@BamBamboozled](https://github.com/BamBamboozled): Add support for references when no [] exists [PR #144781](https://github.com/microsoft/vscode/pull/144781)
* [@cbliard (Christophe Bliard)](https://github.com/cbliard): Add expected type for selectionLines property of editor.fold command [PR #144732](https://github.com/microsoft/vscode/pull/144732)
* [@Charles-Gagnon (Charles Gagnon)](https://github.com/Charles-Gagnon): Update coverage folder location [PR #145597](https://github.com/microsoft/vscode/pull/145597)
* [@crazychenz (Crazy Chenz)](https://github.com/crazychenz): Disabled context menu when terminal.integrated.rightClickBehavior is "nothing" [PR #143336](https://github.com/microsoft/vscode/pull/143336)
* [@eltociear (Ikko Ashimine)](https://github.com/eltociear): Update README.md [PR #145132](https://github.com/microsoft/vscode/pull/145132)
* [@gabritto (Gabriela Araujo Britto)](https://github.com/gabritto): [typescript-language-features] Add includeCompletionsWithObjectLiteralMethodSnippets preference [PR #145941](https://github.com/microsoft/vscode/pull/145941)
* [@gjsjohnmurray (John Murray)](https://github.com/gjsjohnmurray): Fix configure keybinding action buttons on New File quickpick (#145422) [PR #145429](https://github.com/microsoft/vscode/pull/145429)
* [@hermannloose (Hermann Loose)](https://github.com/hermannloose): Introduce themable colors for resolved and unresolved comments [PR #145230](https://github.com/microsoft/vscode/pull/145230)
* [@jeanp413 (Jean Pierre)](https://github.com/jeanp413)
  * Fixes glob patterns `**/p*` incorrectly match on `/foo/ap` [PR #144473](https://github.com/microsoft/vscode/pull/144473)
  * Fixes cannot install web extension using remote cli [PR #144522](https://github.com/microsoft/vscode/pull/144522)
  * Fixes wrong extension running location shown in running extension editor [PR #144528](https://github.com/microsoft/vscode/pull/144528)
* [@kkakroo (Karan Kakroo)](https://github.com/kkakroo)
  * only exit zen mode by workbench.action.exitZenMode if its already in zen mode [PR #144217](https://github.com/microsoft/vscode/pull/144217)
  * Scroll to top button not getting themed [PR #144224](https://github.com/microsoft/vscode/pull/144224)
* [@kkocdko (kkocdko)](https://github.com/kkocdko): Fix infinite recursion in `getDirectoryHandle` [PR #145972](https://github.com/microsoft/vscode/pull/145972)
* [@matthewjamesadam (Matt Adam)](https://github.com/matthewjamesadam): Add badges extension API [PR #139225](https://github.com/microsoft/vscode/pull/139225)
* [@mifopen (Slava Mostovoy)](https://github.com/mifopen): fix: Hovering fixed positioned hover widget will hide them [PR #142160](https://github.com/microsoft/vscode/pull/142160)
* [@pjknkda (Jungkook Park)](https://github.com/pjknkda): Skip reading file content for undo when deleting a large file [PR #144890](https://github.com/microsoft/vscode/pull/144890)
* [@quanzhuo (Quan Zhuo)](https://github.com/quanzhuo)
  * Fix issue #144453, extension's lastUpdated time exceed 24:00:00 [PR #144454](https://github.com/microsoft/vscode/pull/144454)
  * #144671, fix some non localized strings in git extension [PR #144712](https://github.com/microsoft/vscode/pull/144712)
* [@rounaksingh557 (Rounak singh)](https://github.com/rounaksingh557): This will look for Visual Studio in the Correct directory. [PR #143479](https://github.com/microsoft/vscode/pull/143479)
* [@sbresin (Sebastian Bresin)](https://github.com/sbresin): feat: gitExtension API also expose repository.revert() [PR #145029](https://github.com/microsoft/vscode/pull/145029)
* [@Semphriss](https://github.com/Semphriss): Update Seti theme [PR #145004](https://github.com/microsoft/vscode/pull/145004)
* [@ShafinKhadem (Nafiur Rahman Khadem)](https://github.com/ShafinKhadem): Respect searchScope column in multicursor selectAll [PR #142312](https://github.com/microsoft/vscode/pull/142312)
* [@sumneko (最萌小汐)](https://github.com/sumneko)
  * Update Lua grammar [PR #144544](https://github.com/microsoft/vscode/pull/144544)
  * update Lua-grammar [PR #144975](https://github.com/microsoft/vscode/pull/144975)
* [@UltiRequiem (Eliaz Bobadilla)](https://github.com/UltiRequiem): chore: bump actions/checkout [PR #145891](https://github.com/microsoft/vscode/pull/145891)
* [@weartist (Han)](https://github.com/weartist): Fix the #143392 [PR #143498](https://github.com/microsoft/vscode/pull/143498)
* [@xisui-MSFT](https://github.com/xisui-MSFT)
  * Allow stack frame without source as top stack frame when using disassembly view [PR #143649](https://github.com/microsoft/vscode/pull/143649)
  * Fix disabled breakpoint icon in disassembly view [PR #143925](https://github.com/microsoft/vscode/pull/143925)
* [@xmedeko (Ondrej Medek)](https://github.com/xmedeko): fix markdownDescription for javascript.suggest.jsdoc.generateReturns [PR #144486](https://github.com/microsoft/vscode/pull/144486)
* [@yume-chan (Simon Chan)](https://github.com/yume-chan): Wait for extension contributions in `welcome.showAllWalkthroughs` [PR #135632](https://github.com/microsoft/vscode/pull/135632)

Contributions to `vscode-css-languageservice`:

* [@marknn3 (Mark Langezaal)](https://github.com/marknn3): Fix vscode #142516 [css] support unicode-range wildcard [PR #264](https://github.com/microsoft/vscode-css-languageservice/pull/264)

Contributions to `vscode-js-debug`:

* [@zjffun (JuFeng Zhang)](https://github.com/zjffun): feat: heap profiling [PR #1187](https://github.com/microsoft/vscode-js-debug/pull/1187)

Contributions to `vscode-languageserver-node`:

* [@razzeee (Kolja Lampe)](https://github.com/razzeee): Fix typo [PR #903](https://github.com/microsoft/vscode-languageserver-node/pull/903)

Contributions to `vscode-vsce`:

* [@felipecrs (Felipe Santos)](https://github.com/felipecrs): docs: add configuration tips to readme
 [PR #704](https://github.com/microsoft/vscode-vsce/pull/704)

Contributions to `debug-adapter-protocol`:

* [@eshelyaron (Eshel Yaron)](https://github.com/eshelyaron): Fix a small mistake in `ExceptionFilterOptions` [PR #250](https://github.com/microsoft/debug-adapter-protocol/pull/250)
* [@haneefdm (Haneef Mohammed)](https://github.com/haneefdm): Added Cortex-Debug which used to be in this list [PR #257](https://github.com/microsoft/debug-adapter-protocol/pull/257)
* [@renkun-ken (Kun Ren)](https://github.com/renkun-ken): Add R Debugger [PR #255](https://github.com/microsoft/debug-adapter-protocol/pull/255)

Contributions to `language-server-protocol`:

* [@KamasamaK](https://github.com/KamasamaK)
  * Recommend WorkspaceSymbol [PR #1428](https://github.com/microsoft/language-server-protocol/pull/1428)
  * Add `workspace.inlayHint` to capabilities [PR #1429](https://github.com/microsoft/language-server-protocol/pull/1429)
* [@sno2 (Carter Snook)](https://github.com/sno2): fix(inlayHint): type reference typo [PR #1425](https://github.com/microsoft/language-server-protocol/pull/1425)

<!-- In-product release notes styles.  Do not modify without also modifying regex in gulpfile.common.js -->
<a id="scroll-to-top" role="button" title="Scroll to top" aria-label="scroll to top" href="#"><span class="icon"></span></a>
<link rel="stylesheet" type="text/css" href="css/inproduct_releasenotes.css"/><|MERGE_RESOLUTION|>--- conflicted
+++ resolved
@@ -321,15 +321,11 @@
 
 ### Markdown shorthand reference links are now clickable
 
-<<<<<<< HEAD
-<!-- TODO: mjbvz -->
-=======
 Markdown lets you can create links using a shorthand syntax in cases where the link text matches the link definition id. For example `[my fancy link]`, uses the `my fancy link` link definition (e.g. `[my fancy link]: https://example.com`). These shorthand links are now clickable in VS Code's editor:
 
 ![Clicking a shorthand link in a Markdown file](./images/1_66/markdown-ref-link.gif)
 
 In the editor, clicking these links navigates to the link definition. In the markdown preview, the links instead navigate to the link destination.
->>>>>>> 9e72918f
 
 ### reStructuredText grammar
 
