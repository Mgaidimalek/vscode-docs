---
Order: 77
TOCTitle: May 2022
PageTitle: Visual Studio Code May 2022
MetaDescription: Learn what is new in the Visual Studio Code May 2022 Release (1.68)
MetaSocialImage: 1_68/release-highlights.png
Date: 2022-6-1
DownloadVersion: 1.68.0
---
# May 2022 (version 1.68)

<!-- DOWNLOAD_LINKS_PLACEHOLDER -->

Welcome to the Insiders build. These are the preliminary notes for the May 1.68 release of Visual Studio Code. As we get closer to the release date, you'll find details below about new features and important fixes.

Until the May milestone release notes are available, you can still track our progress:

* **[May iteration plan](https://github.com/microsoft/vscode/issues/149008)** - Review what's planned for the milestone.
* **[Commit log](https://github.com/Microsoft/vscode/commits/main)** - GitHub commits to the vscode open-source repository.
* **[Closed issues](https://github.com/Microsoft/vscode/issues?q=is%3Aissue+milestone%3A%22May+2022%22+is%3Aclosed)** - Resolved bugs and implemented feature requests in the milestone.

We really appreciate people trying our new features as soon as they are ready, so check back here often and learn what's new.

If you find issues or have suggestions, you can enter them in the [VS Code repository](https://github.com/Microsoft/vscode/issues) on GitHub.

## Workbench

### Settings editor improvements

The Settings editor now shows a default value override indicator for language-specific settings. As a note, one can view language-specific settings by adding a language filter in the Settings editor search bar, and one can add such a filter either by typing it out explicitly, or by clicking the filter button on the right of the search bar, and selecting the "Language" option.

When the default value override indicator shows up, it indicates that the default value of the language-specific setting has been overridden by an extension. The indicator also indicates which extension overrode the default value.

![Settings editor default override indicator showing up for the editor wordwrap setting when there is a markdown language filter in place. The default override indicator indicates that the default value of the language-specific setting was overridden by the Markdown Language Features extension](images/1_68/settings-editor-language-specific-default.gif)

_Theme: [Light Pink](https://marketplace.visualstudio.com/items?itemName=mgwg.light-pink-theme)_

This iteration also fixes a behavior where some links in the Settings editor were not redirecting properly when there was already a search query in the Settings editor search bar. The links also now have proper styling so that it is clearer when one is hovering over them.

![After searching for the word "font" in the Settings editor, and selecting the terminal category in the table of contents, the setting terminal.integrated.fontFamily shows up, and its description contains a link to the editor.fontFamily setting. Clicking on the link now brings you correctly to the setting.](images/1_68/settings-editor-working-links.gif)

_Theme: [Light Pink](https://marketplace.visualstudio.com/items?itemName=mgwg.light-pink-theme)_

### Hide files in explorer based on `.gitignore`

The File Explorer now supports parsing and hiding files that are excluded by your `.gitignore` file. This can be enabled via the `explorer.excludeGitIgnore` setting. This setting works alongside `files.exclude` to hide unwanted files from the Explorer.

**Note**: At this time negated globs such as `!package.json` are not parseable.

### Lock hovers to more easily mouse over them

Some custom hovers cannot be moused over and others are tricky to mouse over without hiding it because of other things in the way (for example, a scroll bar). Holding `Alt` while a hover is active will now "lock" it, giving it a wider border and preventing moving the mouse outside of the hover widget or whatever triggered it from hiding it. This is primarily an accessibility feature to make hovers play nice with screen magnifiers but it is also useful for copying text from certain hovers. Note that this feature only applies outside of the editor because editor hovers can always be moused over unless specified otherwise via a setting.

![Holding alt while hovering an item in the extension view will add a 2 pixel border around it and allow mousing over it and selecting text](images/1_68/hover-lock.gif)

### Configure Display Language command improvements

The **Configure Display Language** command has been refreshed to include:

* The name of the language in that language.
* An **Available languages** section that shows what languages aren't installed on your machine and selecting one will automatically install it and apply that language.

![configure display language command is refreshed](images/1_68/configure-display-language.png)

> VS Code theme: [Panda Theme](https://marketplace.visualstudio.com/items?itemName=tinkertrain.theme-panda)

We think that this will help with discovering what language packs are available. Please let us know what you think!

### Problems view table

This milestone we have added a new capability for users to toggle the view mode of the Problems view between treeview and table. Compared to the treeview, the table surfaces the source of each problem, which allows users to filter the problems by their source.

## Terminal

### Find match background support

Since last release find in the terminal would show a border around all matches, this was a temporary solution until support for changing the background of cells dynamically was possible. Background is now the default for themes and the overall experience should look very similar to the editor now.

![Find now uses the blue from the editor's find for the active match and the orange for highlights](images/1_68/terminal-find-bg.png)

If you're a theme author that adopted `terminal.findMatchBorder` or `terminal.findMatchHighlightBorder` we recommend migrating to `terminal.findMatchBackground` and `terminal.findMatchHighlightBackground` if that would fit the theme better or help contrast.

### Improvements to contrast and the minimum contrast ratio feature

The find match background work added a lot more flexibility in how the terminal works with background and foreground colors. Because of this, a lot of improvements were made around contrast in the terminal, aligning the terminal visuals closer to the editor and to the minimum contrast ratio feature that changes the foreground of text dynamically to help with visibility.

* Luminance will now go in the other direction if contrast isn't met. For example if contrast isn't met for dark grey text on a lighter grey background with pure black (#000000), the color will also try move towards white and the one that best meets the desired contrast ratio will be used.

  ![Darker grey on lighter dark can now use a light foreground color if needed](images/1_68/terminal-contrast-reverse.png)

* Selection is now drawn below the text when GPU acceleration is disabled and supports opaque colors, previous this had to be partially transparent and it would wash out the foreground color. Thanks to this change the selection color now uses the same color as in the editor.

  ![Foreground color are retained in selections](images/1_68/terminal-contrast-dom.png)

* Nerd font symbols should now apply minimum contrast ratio to blend in with nearby text while powerline symbols and box drawing characters will **not** apply minimum contrast ratio as they are often adjacent to inverted cells without any foreground characters.

  ![Powerlines no longer have odd colors between the colored sections](images/1_68/terminal-contrast-powerlines.png)

* Themes can now specify a fixed selection foreground color, this is used by default in the high contrast themes.

  ![The dark high contrast theme now uses black as its selection foreground](images/1_68/terminal-contrast-foreground.png)

* Several bugs were fixed to make the resulting foreground color more correct.

As a reminder, minimum contrast ratio can be disabled if you would prefer original colors by setting `"terminal.integrated.minimumContrastRatio": 1`.

## Source Control

### Branch prefix

To make the process of creating a new branch smoother, this milestone we have added a new setting, `git.branchPrefix`, that can be used to specify a string that will be used as a prefix when creating a new branch.

### Branch name generation

### Branch protection

## Debugging

### Run and Debug without a launch.json

When you haven't set up a `launch.json` file and press `F5` or select the **Run and Debug** button in the Debug view, then we pick a debugger based on the language in the currently active file. If you don't have a file open, then we have to ask you which debugger you want to use. This experience can be a little confusing, so we've made a couple improvements.

![select debugger prompt](images/1_68/select-debugger.png)

If an extension was already activated before you tried to start debugging, then that extension's debugger will be sorted to the top. This will be useful, for example, when the extension was activated by previously running a command from that extension, or opening a file of a language that activates that extension, or by a workspaceContains pattern that your workspace matches. If you have used the debugger in this session, it will also be sorted to the top.

The Chrome/Edge debuggers have been renamed to Web App (Chrome) and Web App (Edge) to try to avoid confusion with other debuggers like Flutter's that also run apps in a browser.

## Langauges

### TypeScript 4.7

<!-- TODO: mjbvz -->

https://devblogs.microsoft.com/typescript/announcing-typescript-4-7/

### Go to source definition

<!-- TODO: mjbvz -->

### Object method snippets

<!-- TODO: mjbvz -->

### Group aware organize imports

<!-- TODO: mjbvz -->

### Strict null checks enabled in implicit projects

<!-- TODO: mjbvz -->

### Go to defininition for Markdown links

<!-- TODO: mjbvz -->

## VS Code for the Web

### Core Localization support

We've introduced the initial localization support of VS Code for the Web. VS Code is used all over the world and to many users English is not their first language (or a language they're familiar with at all!). For years, users of VS Code have been installing [Language Packs from the Marketplace](https://marketplace.visualstudio.com/search?term=language%20pack&target=VSCode&category=All%20categories&sortBy=Relevance) in order to use VS Code in a language other than English. For VS Code for the Web, we decided to take a different approach one that is more aligned with how the web works today.

For users who set their browser to one of our core supported languages, [vscode.dev](https://vscode.dev) will automatically apply translations in that language. The languages we support is documented in the [vscode-loc](https://github.com/microsoft/vscode-loc) repository.

So as an example, if I were to configure my language in Edge, I'd do so here:

![edge languages page](images/1_68/edge-translations.png)

Once that is set, I can go to [vscode.dev](https://vscode.dev) (or [insiders.vscode.dev](https://insiders.vscode.dev)) and see that it is in German:

![vscode in German](images/1_68/translations-core.png)

> VS Code theme: [Panda Theme](https://marketplace.visualstudio.com/items?itemName=tinkertrain.theme-panda)

In the next few months, we will enable localization for extensions (both ones that ship with VS Code and ones that don't) so that extension authors can support those non-English speaking users. Stay tuned!

## Development Container Specification

Our development container teams across Microsoft and GitHub continue active development on the new [Dev Container Specification](https://github.com/devcontainers/spec), and this iteration had several exciting highlights.

### Reference Implementation

We released an open source command-line interface (CLI) as the reference implementation for the specification. The CLI builds and starts a dev container from a `devcontainer.json`, and it can either be used directly or integrated into product experiences.

The CLI is available in a new [devcontainers/cli](https://github.com/devcontainers/cli) repository. You can learn how to get started in [its readme](https://github.com/devcontainers/cli#try-it-out), and read more in [this blog post](https://code.visualstudio.com/blogs/2022/05/18/dev-container-cli).

The CLI is under active development and will continue evolving to better support more scenarios, such as greater support for individual users. We'd love to hear your feedback along the way, so we've [opened an issue](https://github.com/devcontainers/cli/issues/7) specifically for feedback on the CLI and welcome additional issues and PRs in the repo.

### Specification

Active development continues on the specification, and we've published an [initial version](https://github.com/devcontainers/spec/blob/main/docs/specs/devcontainer-reference.md) in the [devcontainers/spec](https://github.com/devcontainers/spec) repo.

As with the CLI, stay tuned for further updates and progress, and we'd love to hear your feedback.

### Web Content

You may read all about dev containers and the specification at [https://containers.dev/](https://containers.dev/).

## Contributions to extensions

### Python

**No interpreter discovery at startup**

The [Python](https://marketplace.visualstudio.com/items?itemName=ms-python.python) extension now auto-triggers discovery only when:

* Using `Python: Select Interpreter` command to choose a different interpreter
* A particular scope (workspace or global) is opened for the first time
* No Python is installed

So discovery isn't triggered automatically at startup, leading to instantaneous load, and faster startup of other features like language server. However note that if [Jupyter](https://marketplace.visualstudio.com/itemdetails?itemName=ms-toolsai.jupyter) extension is installed/enabled, discovery is still triggered by Jupyter at startup.

### Jupyter

**Web extension**

We've made progress on supporting more of the core functionality in the new web version of the [Jupyter](https://marketplace.visualstudio.com/itemdetails?itemName=ms-toolsai.jupyter) extension.

This month we ported the following features to the web extension:

* https support
* kernel completions
* ipywidgets
* notebook debugging
* variable viewing
* exporting
* interactive window

If you'd like to experiment with the functionality, launch Jupyter from your local machine with:

```bash
jupyter notebook --no-browser --NotebookApp.allow_origin_pat=https://.*\.vscode-cdn\.net
```

And connect to it using the command **Jupyter: Specify Jupyter server for connections** from within vscode.dev.

For more information (and to comment), see this discussion [item](https://github.com/microsoft/vscode-jupyter/discussions/10315).

## Preview Features

### Shell integration improvements

### Terminal shell integration

Shell integration and command decorations have been polished and improved upon this iteration.

A few of the updates include:

* [146377](https://github.com/microsoft/vscode/issues/146377) Persist shell status such that `bash-git-prompt` and other programs work
* [148635](https://github.com/microsoft/vscode/issues/148635) Allow the use of a custom `ZDOTDIR` for `zsh`
* [145801](https://github.com/microsoft/vscode/issues/145801) Fix decorations getting out of sync on slower machines
* [146873](https://github.com/microsoft/vscode/issues/146873) Improve handling of existing debug traps in `bash`
* [148839](https://github.com/microsoft/vscode/issues/148839) Polish messaging by removing the activation message from the buffer in favor of a `How does this work?` command action and activation status in the tab hover
* [151223](https://github.com/microsoft/vscode/pull/151223) After buffer clear, ensure commands are tracked correctly

### Window Controls Overlay on Windows

We've adopted the API provided by Electron to support [Window Controls Overlay](https://wicg.github.io/window-controls-overlay/) on Windows. The major user-facing benefit of this change is access to the [Snap Layouts](https://docs.microsoft.com/en-us/windows/apps/desktop/modernize/apply-snap-layout-menu) feature in Windows 11. Due to some [persistent issues](https://github.com/microsoft/vscode/issues/150475), the Window Controls Overlay is off by default, but you can turn them on with the experimental setting `window.experimental.windowControlsOverlay.enabled`.

![Hover over the maximize/restore window control to see Windows 11 Snap layouts](images/1_68/snap-layouts.png)

<<<<<<< HEAD
## Extension authoring
=======
### Markdown link diagnostics

<!-- TODO: mjbvz -->

### Copy paste files to insert Markdown link

<!-- TODO: mjbvz -->

## Extension authoring

### Notebook Editor API finalized

<!-- TODO: mjbvz -->

## Proposed APIs

Every milestone comes with new proposed APIs and extension authors can try them out. As always, we want your feedback. Here are the steps to try out a proposed API:

1. [Find a proposal that you want to try](https://github.com/microsoft/vscode/tree/main/src/vscode-dts) and add its name to `package.json#enabledApiProposals`.
1. Use the latest [vscode-dts](https://www.npmjs.com/package/vscode-dts) and run `vscode-dts dev`. It will download the corresponding `d.ts` files into your workspace.
1. You can now program against the proposal.

You cannot publish an extension that uses a proposed API. There may be breaking changes in the next release and we never want to break existing extensions.

### Read files from DataTransfers

<!-- TODO: mjbvz -->

### Copy paste API

<!-- TODO: mjbvz -->

### New Notebook Workspace edit proposal

<!-- TODO: mjbvz -->
>>>>>>> d18262d8

### InputBox validation message severity finalization

Our InputBox APIs (via `window.showInputBox` and `window.createInputBox`) to[provide severity in validation of user's input](https://github.com/microsoft/vscode/blob/main/src/vscode-dts/vscode.d.ts#L1990-L2002) has been finalized.

For example, if you wanted to show the user an information message based on their input, your validation message can return:

```ts
{ message: 'this is an info message'; severity: InputBoxValidationSeverity.Info }
```

which would look like this:

![Input box with 'this is an info message' severity message](images/1_68/inputboxseverity.png)

## Notable fixes

## Thank you

Last but certainly not least, a big _**Thank You**_ to the contributors of VS Code.

### Issue tracking

Contributions to our issue tracking:

* [John Murray (@gjsjohnmurray)](https://github.com/gjsjohnmurray)
* [Andrii Dieiev (@IllusionMH)](https://github.com/IllusionMH)
* [ArturoDent (@ArturoDent)](https://github.com/ArturoDent)
* [Simon Chan (@yume-chan)](https://github.com/yume-chan)

### Pull requests

Contributions to `vscode`:

* [@a-stewart (Anthony Stewart)](https://github.com/a-stewart): Workaround for the webview positioning bug [PR #137506](https://github.com/microsoft/vscode/pull/137506)
* [@aifreedom (Song Xie)](https://github.com/aifreedom)
  * Format date strings with the right locale [PR #150133](https://github.com/microsoft/vscode/pull/150133)
  * Fix a typo for "synchronizing" in log string [PR #150236](https://github.com/microsoft/vscode/pull/150236)
* [@AlbertHilb](https://github.com/AlbertHilb): Pass one shared `macros` object into every call to katex renderer [PR #148006](https://github.com/microsoft/vscode/pull/148006)
* [@andrewbranch (Andrew Branch)](https://github.com/andrewbranch)
  * [typescript-language-features] Add `flags` to completions telemetry [PR #148313](https://github.com/microsoft/vscode/pull/148313)
  * [typescript-language-features] No commit characters for string completions [PR #148597](https://github.com/microsoft/vscode/pull/148597)
* [@bl-nero (Bartosz Leper)](https://github.com/bl-nero): Fix infinite loop in the disassembly view [PR #148556](https://github.com/microsoft/vscode/pull/148556)
* [@CGNonofr (Loïc Mangeonjean)](https://github.com/CGNonofr)
  * Add high contrast light theme on monaco editor [PR #148249](https://github.com/microsoft/vscode/pull/148249)
  * Add editor monitoring methods in monaco api [PR #148777](https://github.com/microsoft/vscode/pull/148777)
* [@dlech (David Lechner)](https://github.com/dlech): allow null in ICodeEditor.restoreViewState() [PR #146866](https://github.com/microsoft/vscode/pull/146866)
* [@eugenesimakin (Eugene)](https://github.com/eugenesimakin): Inherit editor.letterSpacing for suggest widget (fixes #125622) [PR #148283](https://github.com/microsoft/vscode/pull/148283)
* [@gjsjohnmurray (John Murray)](https://github.com/gjsjohnmurray): Add "Open Containing Folder" etc to file context menu in Git SCM view [PR #149150](https://github.com/microsoft/vscode/pull/149150)
* [@holazz (zz)](https://github.com/holazz): Add "pnpm-lock.yaml" to the child patterns of "package.json" [PR #146869](https://github.com/microsoft/vscode/pull/146869)
* [@ilumer (ilumer)](https://github.com/ilumer): fix build/npm/preinstall.js node version check [PR #150547](https://github.com/microsoft/vscode/pull/150547)
* [@jasonwilliams (Jason Williams)](https://github.com/jasonwilliams): Enable globs on tasks otherwise fallback to default  - fixes #88106 [PR #141230](https://github.com/microsoft/vscode/pull/141230)
* [@jeanp413 (Jean Pierre)](https://github.com/jeanp413)
  * Enable go to definition for markdown links [PR #148017](https://github.com/microsoft/vscode/pull/148017)
  * Fixes terminal split width is not persisted if not focused within exit [PR #149594](https://github.com/microsoft/vscode/pull/149594)
* [@JohnnyCrazy (Jonas Dellinger)](https://github.com/JohnnyCrazy): A full editor can be used as git commit message editor [PR #95266](https://github.com/microsoft/vscode/pull/95266)
* [@justanotheranonymoususer](https://github.com/justanotheranonymoususer): Add extension output label to url [PR #150065](https://github.com/microsoft/vscode/pull/150065)
* [@Lazyuki](https://github.com/Lazyuki): Check maxTokenizationLineLength in monarchLexer [PR #145979](https://github.com/microsoft/vscode/pull/145979)
* [@Long0x0](https://github.com/Long0x0): Fix incorrect ligatures when rendering whitespaces [PR #150349](https://github.com/microsoft/vscode/pull/150349)
* [@MachineMitch21 (Mitch Schutt)](https://github.com/MachineMitch21): Editor Drop Target debug threshold square cleanup [PR #149570](https://github.com/microsoft/vscode/pull/149570)
* [@PF4Public](https://github.com/PF4Public): Changing dependency syntax in extensions/markdown-math [PR #149501](https://github.com/microsoft/vscode/pull/149501)
* [@pksunkara (Pavan Kumar Sunkara)](https://github.com/pksunkara): feat: inlay hints displayStyle [PR #150118](https://github.com/microsoft/vscode/pull/150118)
* [@prashantvc (Prashant Cholachagudda)](https://github.com/prashantvc): Added extension search text length to telemetry [PR #148785](https://github.com/microsoft/vscode/pull/148785)
* [@quanzhuo (Quan Zhuo)](https://github.com/quanzhuo): Add newpromise snippets in javascript [PR #148755](https://github.com/microsoft/vscode/pull/148755)
* [@r3m0t (Tomer Chachamu)](https://github.com/r3m0t): Fix access token coming from wrong provider [PR #150473](https://github.com/microsoft/vscode/pull/150473)
* [@Raymo111 (Raymond Li)](https://github.com/Raymo111): Fix typo [PR #149509](https://github.com/microsoft/vscode/pull/149509)
* [@remcohaszing (Remco Haszing)](https://github.com/remcohaszing): Specify tsconfig.tsbuildinfo is json [PR #149065](https://github.com/microsoft/vscode/pull/149065)
* [@robinkar (Robin Karlsson)](https://github.com/robinkar): Accept capitalization in HTTP upgrade header in web [PR #150961](https://github.com/microsoft/vscode/pull/150961)
* [@roj1512 (Roj)](https://github.com/roj1512): Handle multiline commit messages when creating PR [PR #149426](https://github.com/microsoft/vscode/pull/149426)
* [@ShenHongFei (沈鸿飞)](https://github.com/ShenHongFei): In addition to WebviewPanel, let WebviewView also support transferring of TypedArrays [PR #148429](https://github.com/microsoft/vscode/pull/148429)
* [@susiwen8 (susiwen8)](https://github.com/susiwen8): fix: close `create fork` message will create fork [PR #148438](https://github.com/microsoft/vscode/pull/148438)
* [@weartist (Han)](https://github.com/weartist): fix #130527 [PR #146710](https://github.com/microsoft/vscode/pull/146710)
* [@wkillerud (William Killerud)](https://github.com/wkillerud): Add onEnterRule for SassDoc documentation [PR #150599](https://github.com/microsoft/vscode/pull/150599)
* [@yhatt (Yuki Hattori)](https://github.com/yhatt): Fixes #147936 [PR #148503](https://github.com/microsoft/vscode/pull/148503)

Contributions to `vscode-extension-samples`:

* [@KamasamaK](https://github.com/KamasamaK): Remove unused enableProposedApi [PR #609](https://github.com/microsoft/vscode-extension-samples/pull/609)

Contributions to `vscode-generator-code`:

* [@segevfiner (Segev Finer)](https://github.com/segevfiner): Remove $tslint-webpack-watch from vscode-webpack template [PR #346](https://github.com/microsoft/vscode-generator-code/pull/346)

Contributions to `vscode-html-languageservice`:

* [@hahn-kev (Kevin Hahn)](https://github.com/hahn-kev): Allow void elements to be specified in data provider [PR #125](https://github.com/microsoft/vscode-html-languageservice/pull/125)

Contributions to `vscode-js-debug`:

* [@ashgti (John Harrison)](https://github.com/ashgti): Adding support for indexed source maps. [PR #1261](https://github.com/microsoft/vscode-js-debug/pull/1261)

Contributions to `vscode-languageserver-node`:

* [@d-biehl (Daniel Biehl)](https://github.com/d-biehl): cleanup diagnostics in DiagnosticRequestor [PR #976](https://github.com/microsoft/vscode-languageserver-node/pull/976)
* [@DanTup (Danny Tuppeny)](https://github.com/DanTup)
  * Fix typos + minor doc tweaks [PR #945](https://github.com/microsoft/vscode-languageserver-node/pull/945)
  * Mark WorkspaceFoldersInitializeParams.workspaceFolders as optional [PR #948](https://github.com/microsoft/vscode-languageserver-node/pull/948)
  * Fix meta model documentation for enum values [PR #949](https://github.com/microsoft/vscode-languageserver-node/pull/949)
* [@heejaechang (Heejae Chang)](https://github.com/heejaechang): make sure to unsubscribe from file events [PR #929](https://github.com/microsoft/vscode-languageserver-node/pull/929)
* [@Vtec234 (Wojciech Nawrocki)](https://github.com/Vtec234): fix: return `false` when `showDocument` fails [PR #951](https://github.com/microsoft/vscode-languageserver-node/pull/951)

Contributions to `debug-adapter-protocol`:

* [@apupier (Aurélien Pupier)](https://github.com/apupier)
  * Add Eclipse usage for Apache Camel debugger [PR #270](https://github.com/microsoft/debug-adapter-protocol/pull/270)
  * Add Eclipse usage for Rust [PR #271](https://github.com/microsoft/debug-adapter-protocol/pull/271)
* [@lemmy (Markus Alexander Kuppe)](https://github.com/lemmy): Add TLA+ to the list of debug-adapter-protocols [PR #267](https://github.com/microsoft/debug-adapter-protocol/pull/267)

Contributions to `language-server-protocol`:

* [@asashour (Ahmed Ashour)](https://github.com/asashour)
  * Fix broken link in `protocol.md` [PR #1475](https://github.com/microsoft/language-server-protocol/pull/1475)
  * Fix grammar in `textDocument.rename` [PR #1476](https://github.com/microsoft/language-server-protocol/pull/1476)
  * Fix grammar (extra `the`) [PR #1479](https://github.com/microsoft/language-server-protocol/pull/1479)
* [@KamasamaK](https://github.com/KamasamaK)
  * Update DocumentDiagnosticReportKind case [PR #1453](https://github.com/microsoft/language-server-protocol/pull/1453)
  * JSON-RPC should be hyphenated [PR #1469](https://github.com/microsoft/language-server-protocol/pull/1469)
* [@michaelmesser (Michael Messer)](https://github.com/michaelmesser): Update latest version in index.html [PR #1478](https://github.com/microsoft/language-server-protocol/pull/1478)
* [@pedro-w (Peter Hull)](https://github.com/pedro-w): Add newline to end of file [PR #1486](https://github.com/microsoft/language-server-protocol/pull/1486)

<!-- In-product release notes styles.  Do not modify without also modifying regex in gulpfile.common.js -->
<a id="scroll-to-top" role="button" title="Scroll to top" aria-label="scroll to top" href="#"><span class="icon"></span></a>
<link rel="stylesheet" type="text/css" href="css/inproduct_releasenotes.css"/><|MERGE_RESOLUTION|>--- conflicted
+++ resolved
@@ -126,7 +126,7 @@
 
 The Chrome/Edge debuggers have been renamed to Web App (Chrome) and Web App (Edge) to try to avoid confusion with other debuggers like Flutter's that also run apps in a browser.
 
-## Langauges
+## Languages
 
 ### TypeScript 4.7
 
@@ -174,11 +174,11 @@
 
 In the next few months, we will enable localization for extensions (both ones that ship with VS Code and ones that don't) so that extension authors can support those non-English speaking users. Stay tuned!
 
-## Development Container Specification
+## Development Container specification
 
 Our development container teams across Microsoft and GitHub continue active development on the new [Dev Container Specification](https://github.com/devcontainers/spec), and this iteration had several exciting highlights.
 
-### Reference Implementation
+### Reference implementation
 
 We released an open source command-line interface (CLI) as the reference implementation for the specification. The CLI builds and starts a dev container from a `devcontainer.json`, and it can either be used directly or integrated into product experiences.
 
@@ -259,18 +259,29 @@
 
 ![Hover over the maximize/restore window control to see Windows 11 Snap layouts](images/1_68/snap-layouts.png)
 
-<<<<<<< HEAD
+### Markdown link diagnostics
+
+<!-- TODO: mjbvz -->
+
+### Copy paste files to insert Markdown link
+
+<!-- TODO: mjbvz -->
+
 ## Extension authoring
-=======
-### Markdown link diagnostics
-
-<!-- TODO: mjbvz -->
-
-### Copy paste files to insert Markdown link
-
-<!-- TODO: mjbvz -->
-
-## Extension authoring
+
+### InputBox validation message severity finalization
+
+Our InputBox APIs (via `window.showInputBox` and `window.createInputBox`) to[provide severity in validation of user's input](https://github.com/microsoft/vscode/blob/main/src/vscode-dts/vscode.d.ts#L1990-L2002) has been finalized.
+
+For example, if you wanted to show the user an information message based on their input, your validation message can return:
+
+```ts
+{ message: 'this is an info message'; severity: InputBoxValidationSeverity.Info }
+```
+
+which would look like this:
+
+![Input box with 'this is an info message' severity message](images/1_68/inputboxseverity.png)
 
 ### Notebook Editor API finalized
 
@@ -297,21 +308,6 @@
 ### New Notebook Workspace edit proposal
 
 <!-- TODO: mjbvz -->
->>>>>>> d18262d8
-
-### InputBox validation message severity finalization
-
-Our InputBox APIs (via `window.showInputBox` and `window.createInputBox`) to[provide severity in validation of user's input](https://github.com/microsoft/vscode/blob/main/src/vscode-dts/vscode.d.ts#L1990-L2002) has been finalized.
-
-For example, if you wanted to show the user an information message based on their input, your validation message can return:
-
-```ts
-{ message: 'this is an info message'; severity: InputBoxValidationSeverity.Info }
-```
-
-which would look like this:
-
-![Input box with 'this is an info message' severity message](images/1_68/inputboxseverity.png)
 
 ## Notable fixes
 
