--- conflicted
+++ resolved
@@ -200,14 +200,14 @@
 
 You can now learn how you can get the best out of VS Code and the Python extension to create and debug FastAPI applications through our new [FastAPI Tutorial](https://code.visualstudio.com/docs/python/tutorial-fastapi)!
 
-<<<<<<< HEAD
+
 #### Tensorboard extension
 
 The `Tensorboard` functionality has now been moved out of the Python extension into the standalone [Tensorboard extension](https://marketplace.visualstudio.com/items?itemName=ms-toolsai.tensorboard).
 
 If you have any issues with this new extension or wish to provide feedback, you can file an issue in the [Tensorboard extension GitHub repo](https://github.com/microsoft/vscode-tensorboard/issues).
 
-=======
+
 ### VS Code Speech
 
 We are introducing a new extension to bring voice support to VS Code! The new [VS Code Speech](https://marketplace.visualstudio.com/items?itemName=ms-vscode.vscode-speech) extension integrates into [GitHub Copilot Chat](https://marketplace.visualstudio.com/items?itemName=GitHub.copilot-chat) to enable voice-to-text transcription services in the chat boxes.
@@ -215,7 +215,7 @@
 Once installed, you will see a microphone icon appearing that will fill the chat box with text based on the transcription results of your voice. The transcription is computed locally on your machine and does not require a connection to the internet.
 
 ![VS Code Speech](images/1_84/vscode-voice.gif)
->>>>>>> 65e7b8ac
+
 
 ## Preview Features
 
