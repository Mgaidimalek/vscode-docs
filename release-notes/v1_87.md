---
<<<<<<< HEAD
Order: 96
=======
Order:
>>>>>>> 8468c710
TOCTitle: February 2024
PageTitle: Visual Studio Code February 2024
MetaDescription: Learn what is new in the Visual Studio Code February 2024 Release (1.87)
MetaSocialImage: 1_87/release-highlights.png
Date: 2024-2-28
DownloadVersion: 1.87.0
---
# February 2024 (version 1.87)

<!-- DOWNLOAD_LINKS_PLACEHOLDER -->

Welcome to the February 2024 release of Visual Studio Code. There are many updates in this version that we hope you'll like, some of the key highlights include:

- **[Voice dictation in editor](#use-dictation-in-the-editor)** - Use your voice to dictate directly in the editor.
- **[Multi-cursor inline suggestions](#inline-completions-for-multiple-cursors)** - Review and accept inline suggestions for multiple cursors.
- **[Copilot-powered rename suggestions](#rename-suggestions)** - Get rename suggestions for symbols from Copilot.
- **[Side-by-side preview refactoring](#refactor-preview-in-multi-diff-editor)** - Preview refactorings across files with multi diff editor.
- **[Smarter Python imports](#improvements-for-adding-missing-imports)** - Improvements for adding missing Python imports.
- **[Sticky scroll in editor](#editor-sticky-scroll)** - Sticky scroll is enabled by default in the editor.
- **[Multi-language support for speech](#multiple-languages-supported-for-speech-recognition)** - Multiple languages supported for speech recognition.
- **[Copilot suggestions for dev containers](#remote-development)** - Get template and feature suggestions for dev container configurations.

>If you'd like to read these release notes online, go to [Updates](https://code.visualstudio.com/updates) on [code.visualstudio.com](https://code.visualstudio.com).
**Insiders:** Want to try new features as soon as possible? You can download the nightly [Insiders](https://code.visualstudio.com/insiders) build and try the latest updates as soon as they are available.

## Accessibility

### Use dictation in the editor

You can now use your voice to dictate directly into the editor, provided that you have installed the [VS Code Speech](https://marketplace.visualstudio.com/items?itemName=ms-vscode.vscode-speech) extension.

<video src="images/1_87/editor-dictate.mp4" autoplay loop controls muted title="Dictate to the editor using voice."></video>

We've added new commands to start and stop editor dictation: **Voice: Start Dictation in Editor** (`kb(workbench.action.editorDictation.start)`) and **Voice: Stop Dictation in Editor** (`kb(workbench.action.editorDictation.stop)`).

You can press and hold the keybinding for the start command (`kb(workbench.action.editorDictation.start)`) to enable walky-talky mode, where the voice recognition stops as soon as you release the keys.

**Note:** dictation even works in other places where a rich editor is used, such as the SCM commit input box and the comments input field when reviewing pull requests.

### Multiple languages supported for speech recognition

When you use the [VS Code Speech](https://marketplace.visualstudio.com/items?itemName=ms-vscode.vscode-speech) extension, you can now select from one of the 26 supported languages by using the <code codesetting="accessibility.voice.speechLanguage">accessibility.voice.speechLanguage</code> setting.

<video src="images/1_87/voice-language.mp4" autoplay loop controls muted title="Speech languages support via settings."></video>

Each language for the speech extension comes as its own extension. When you start speech recognition for the first time, you will see an extension installation for each language you selected.

### Accessibility signals

Accessibility signals encompass both sounds, formerly called audio cues, and announcements, formerly called alerts.

The commands **Help: List Signal Sounds** and **Help: List Signal Announcements** allow users to view the available signals and configure them. Migration to this new configuration happens automatically.

Before:

```json
"audioCues.clear": "on | auto | off"
"accessibility.alert.clear": true | false
```

After:

```json
"accessibility.signals.clear": {
    "sound": "auto | on | off",
    "announcement" (optional): "auto | off"
}
```

## Workbench

### Interactive settings in the release notes

To make it easier for you to get started with a new feature, you can now enable or view a setting directly from the release notes. When you view the release notes from within VS Code (**Show Release Notes** command), notice that some settings have a gear icon. Select the setting or gear icon to immediately interact with the setting.

![Example of an interactive setting in release notes](images/1_87/setting-in-release-notes.png)

### Transparency and control of language model access

This iteration, we introduced a proposed API that gives extensions the ability to use GitHub Copilot Chat's language models. To provide the most transparency and control of access to the models, we have added the following features.

#### Manage language model access like you manage authentication access

We found that managing access to language models was very similar to managing access to your GitHub account or Microsoft account (or anything that leverages the `AuthenticationProvider` model) in VS Code. Because of these similarities, we've leveraged VS Code's auth stack for access to language models as well.

When an extension wants to access the language models of another extension, they'll see a one-time prompt for access that will be persisted:
![Modal dialog showing an extension requiring language model access](images/1_87/auth-language-model.png)

Once access is granted, you'll be able to manage that access in the same place you manage access to your accounts, in the account menu:

![Manage trusted extensions options in the account menu](images/1_87/auth-account-menu.png)

"Manage Trusted Extensions" leading you to a quick pick where you can manage access if you so choose:

![Manage trusted extensions quick pick](images/1_87/manage-trusted-extensions.png)

With the initial work done, we'll continue to refine the experience so it's as smooth and clear as possible.

#### Track language model usage of an extension

You can track language model usage of an extension in the Extension Editor and Runtime Extensions Editor. Following images show the number of requests made by the Copilot Chat Sample Extension to the GitHub Copilot Chat language model.

![Tracking language model usage in extension editor](images/1_87/extension-editor-lang-model-tracking.png)

![Tracking language model usage in running extensions editor](images/1_87/running-extensions-lang-model-tracking.png)

## Editor

### Editor Sticky Scroll

This iteration we're enabling Sticky Scroll in the editor by default. You might change the setting here <code codesetting="editor.stickyScroll.enabled">editor.stickyScroll.enabled</code>.

We have also increased the maximum number of lines that can be displayed within the editor sticky widget from 10 to 20. You can configure the maximum line count with the setting <code codesetting="editor.stickyScroll.maxLineCount">editor.stickyScroll.maxLineCount</code>.

### Inline completions for multiple cursors

This iteration we have added support for multi-cursor inline completions. Now, the inline completions are previewed and applied at both the primary and the secondary cursor positions.

<video src="images/1_87/multicursor-inline-completions.mp4" autoplay loop controls muted title="Multi-cursor inline Completions."></video>

### Refactor preview in multi diff editor

With Refactor preview, you can review the changes that will be applied by a code refactoring. Refactor preview changes are now shown in a multi diff editor, which facilitates seeing all changes at a glance and comparing them against the previous version.

<video src="images/1_87/refactor-preview-multidiff-editor.mp4" autoplay loop controls muted title="Multi-diff Editor opened from Refactor preview."></video>

## Terminal

### Command duration tracked

Terminal duration is now tracked and details are shown in the command hover when shell integration is enabled:

![Hovering the terminal command shows how long it took in milliseconds](./images/1_87/terminal_duration.png)

### New commands to zoom in, out and reset

There are new commands to zoom in, zoom out, and reset the terminal font size. These are unbound by default, but you can bind them to your preferred keybindings.

- **Terminal: Increase Font Size** (`workbench.action.terminal.fontZoomIn`)
- **Terminal: Decrease Font Size** (`workbench.action.terminal.fontZoomOut`)
- **Terminal: Reset Font Size** (`workbench.action.terminal.fontZoomReset`)

## Source Control

### Include repository or branch name in the window title

Users can customize the window title by using the <code codesetting="window.title">window.title</code> setting. This iteration, we added two new variables that can be used with this setting: `${activeRepositoryName}`, and `${activeRepositoryBranchName}`. These variables are replaced with the name of the active repository and the active branch, respectively.

### Commit input validation improvements

This iteration, we explored using language diagnostics to provide better input validation for authoring commit messages. Using language diagnostics enables us to surface code actions that can be invoked to resolve the input validation warnings. We added code actions to remove whitespace characters, hard wrap lines based on the <code codesetting="git.inputValidationSubjectLength">git.inputValidationSubjectLength</code>, and <code codesetting="git.inputValidationLength">git.inputValidationLength</code> settings, and we are looking to add more code actions in the future.

To enable it, toggle the <code codesetting="git.inputValidation:true">git.inputValidation</code> setting. We have some issues to work through before we can enable this by default, but in the meantime feel free to enable it and let us know your feedback.

### Incoming/Outgoing changes settings management

We continue to polish the **Incoming/Outgoing** section of the Source Control view. This iteration, we added a settings action to the "Incoming/Outgoing" separator that allows users to toggle the <code codesetting="scm.showIncomingChanges">scm.showIncomingChanges</code>, <code codesetting="scm.showOutgoingChanges">scm.showOutgoingChanges</code>, and <code codesetting="scm.showChangesSummary">scm.showChangesSummary</code> settings more easily. These actions are also available in the **Incoming & Outgoing** menu in the `...` menu of the Source Control view's title bar.

### Close All Unmodified Editors command

To help with editor management, we have added the **Close All Unmodified Editors** command to the command palette that will close all editors that have unmodified files. The command will not close editors that have unsaved changes.

## Notebooks

### Indentation settings for notebooks

We now support notebook-specific indentation settings via the <code codesetting="notebook.editorOptionsCustomizations">notebook.editorOptionsCustomizations</code> setting. This setting allows users to set a specific indentation style for notebooks, via the `editor.tabSize`, `editor.indentSize`, and `editor.insertSpaces` settings.

Users will also notice a status bar entry named **Notebook Indentation** that shows the current indentation settings for the notebook editor. This entry has a quick pick menu, which enables managing the indentation settings without having to open the Settings editor. This is the same quick pick menu that is also available in the editor.

## Debug

### Support for new `BreakpointMode`

VS Code supports a new addition to the Debug Adapter Protocol (DAP) that allows you to set different 'modes' of breakpoints. This functionality might commonly be used by debuggers of native code, for example, to set hardware versus software breakpoints. The mode of a breakpoint can be changed with the **Edit Mode** action in its context menu.

![Breakpoint context menu now has an 'Edit Mode...' option to change the breakpoint mode](./images/1_87/bp-modes.png)

## Remote Development

The [Remote Development extensions](https://marketplace.visualstudio.com/items?itemName=ms-vscode-remote.vscode-remote-extensionpack), allow you to use a [Dev Container](https://code.visualstudio.com/docs/devcontainers/containers), remote machine via SSH or [Remote Tunnels](https://code.visualstudio.com/docs/remote/tunnels), or the [Windows Subsystem for Linux](https://learn.microsoft.com/windows/wsl) (WSL) as a full-featured development environment.

Highlights include:

- GitHub Copilot Chat suggests templates and features when adding dev container configuration files to a workspace

You can learn more about these features in the [Remote Development release notes](https://github.com/microsoft/vscode-docs/blob/main/remote-release-notes/v1_87.md).

Don't miss the recent [Remote development with Visual Studio Code Learn path](https://aka.ms/vsc-remote-learn) to get an introduction to the different remote development features in VS Code.

## Contributions to extensions

### GitHub Copilot

#### Rename suggestions

We are gradually rolling out rename suggestions by Copilot. When you rename a symbol in the editor, GitHub Copilot suggests a list of possible new names for that symbol, based on your code.

<video src="images/1_87/rename_suggestions.mp4" title="Rename suggestions in the editor generated by GitHub Copilot." autoplay loop controls muted></video>

#### Inline chat accessibility view

Inline chat now has an accessibility view that shows code changes just like the accessible diff viewer does. The accessibility view is enabled when you use screen reader mode. You can also configure it to always be on or off by using the <code codesetting="inlineChat.accessibleDiffView">inlineChat.accessibleDiffView</code> setting.

Also, change-hunks can now be navigated with the keyboard with the `kbstyle(F7)` and `kbstyle(Shift+F7)` keybindings.

#### Default mode for inline chat

We have retired the `live preview` mode and made `live` the default mode for inline chat. This means that suggestions are applied directly in the editor and changes are highlighted via inline diffs.

#### Microphone icon is always visible

The microphone icon to start voice recognition in Copilot Chat is now always visible. When the [VS Code Speech](https://marketplace.visualstudio.com/items?itemName=ms-vscode.vscode-speech) extension is not yet installed, selecting the icon firsts asks to install the extension to enable speech-to-text capabilities.

![Microphone icon in chat input](images/1_87/chat-mic.png)

If you are not interested in this feature, or you only want to use it via keyboard shortcuts, you can hide the functionality from the context menu:

![Hide microphone icon in chat input](images/1_87/chat-mic-hide.png)

#### Voice support for agents and slash commands

When you use the [VS Code Speech](https://marketplace.visualstudio.com/items?itemName=ms-vscode.vscode-speech) extension to fill the chat input field via voice, phrases such as "at workspace" or "slash fix" now translate into the respective agent and slash commands. This works in both the Chat view and in inline chat.

<video src="images/1_87/voice-agent.mp4" autoplay loop controls muted title="Agent and slash commands support in Voice."></video>

#### Walky-talky mode everywhere

When you use the [VS Code Speech](https://marketplace.visualstudio.com/items?itemName=ms-vscode.vscode-speech) extension, the command **Voice: Start Voice Chat** (`kb(workbench.action.chat.startVoiceChat)`) now works everywhere and brings up a voice chat, depending on where your focus is (inline chat in the editor, panel chat otherwise).

To enable walky-talky mode, press and hold the keybinding. Voice recognition is active until you release the keys, after which the request is submitted automatically.

#### `Copilot: Explain This` based on cursor position

Previously, entering `Explain This` in chat required that you first selected the text to explain in your active editor. You can now also place your cursor on an identifier to get Copilot to see the identifier's definition. If the definition is in another file, this requires rich language support to be available.

#### Preview: `#codebase` variable

This iteration, in the **pre-release** version of GitHub Copilot Chat, we introduced a new chat variable called `#codebase`. This variable can be used to provide workspace context, based on your query, to Copilot or a chat participant you are talking to.

<video src="images/1_87/codebase.mp4" title="Use of the #codebase chat variable" autoplay loop controls muted></video>

In this example, you can think of `#codebase` as asking `@workspace` the question first, and then adding that response to the question you're asking `@terminal`.

This is a preview feature, so `#codebase` might not be the final name of this variable but the intent is that we will provide some way to include workspace context to chat participants.

Again, this is only in the pre-release version of GitHub Copilot Chat. Let us know what you think and how you use it!

<<<<<<< HEAD
#### Terminal workspace context

The terminal will no longer automatically pull in workspace context which could take some time, instead it needs to be explicitly included via the above `#codebase` variable.

#### Terminal chat location

There is a new setting `github.copilot.chat.terminalChatLocation` which controls the terminal chat location. This defaults to `chatView` and can be configured to `quickChat` for the previous behavior.

=======
>>>>>>> 8468c710
### Jupyter

#### Language Server support for locally running Jupyter Servers

When connecting to local Jupyter Servers, the [Jupyter](https://marketplace.visualstudio.com/items?itemName=ms-toolsai.jupyter) extension treats these Jupyter Servers as remote. As a result, the [Pylance](https://marketplace.visualstudio.com/items?itemName=ms-python.vscode-pylance) extension is unable to detect the installed packages.

![Failed language features for remote Jupyter Servers](images/1_87/jupyter-remote-failed-ls-features.png)

This iteration, the [Jupyter](https://marketplace.visualstudio.com/items?itemName=ms-toolsai.jupyter) extension detects whether the connected Jupyter Server is local or remote. This enables the [Pylance](https://marketplace.visualstudio.com/items?itemName=ms-python.vscode-pylance) extension to provide richer language features, based on packages installed (within a local Python Environment).

![Language features for remote Jupyter Servers](images/1_87/jupyter-remote-ls-features.png)

### Python

#### Shell integration for the Python REPL

We now have shell integration for Python REPL enabled on Mac, Linux, and Windows via the [WSL extension](https://marketplace.visualstudio.com/items?itemName=ms-vscode-remote.remote-wsl). When you execute commands in the Python REPL, colored circles decorators indicate whether the commands succeeded or failed. Additionally, we also support the **Terminal: Run Recent Command…** command for Python REPL, which enables you to view and utilize the REPL’s command history.

We now also support Python’s shell file history for all operating systems, accessible via **Terminal: Run Recent Command**.

#### Reducing risk of ignored first command

Previously, a number of Python REPL users noticed issues with their first command to the Python REPL (for example, by using `kbstyle(Shift+Enter)`). Either their Python command was ignored and not sent to Python REPL, or the command was pasted multiple times in the shell that launches Python REPL instead of the Python REPL itself. This behavior happened especially for users on Windows, or users working on older machines.

In this iteration, we made efforts to mitigate and reduce the risk of this behavior happening. Users now experience less occurrence of their first command being lost when they send their Python command to the first REPL instance inside VS Code.

#### Improvements for adding missing imports

The [Pylance](https://marketplace.visualstudio.com/items?itemName=ms-python.vscode-pylance) extension provides an **Add Imports** code action for adding missing imports. In the pre-release version of Pylance, we improved this code action. Pylance now uses heuristics to show only the top three high-confidence import options, prioritized based on the following criteria: most recently used imports, symbols from the same module, symbols from the standard library, symbols from user modules, symbols from third-party packages, and finally sorting by module and symbol name.

Additionally, two new code actions are introduced: **Search for additional import matches**, which displays a quick pick menu that allows you to search for import options that prefix-match the missing import symbol, and **Change spelling**, which offers import suggestions for missing imports due to typos.

<<<<<<< HEAD
<video src="images/1_87/pylance-add-imports.mp4" title="Add missing import and Search for additional import matches code actions." autoplay loop controls muted></video>


You can enable this behavior now with the <code codesetting="python.analysis.addImport.heuristics:true">python.analysis.addImport.heuristics</code> setting. We plan to make this the new default behaviour soon, and deprecate the setting in a future release.
=======
We plan to enable this new behavior by default soon. However, you can already enable it now with the <code codesetting="python.analysis.addImport.heuristics:true">python.analysis.addImport.heuristics</code> setting.
>>>>>>> 8468c710

#### Automatically open the browser when debugging Django or Flask apps

Developing and testing your Python web applications is now more convenient with the [Python Debugger extension](https://marketplace.visualstudio.com/items?itemName=ms-python.debugpy)! You can now get the browser to automatically open when starting the debugger with Django or Flask apps, by setting `autoStartBrowser: true` in your `launch.json` configuration:

```json
{
    "name": "Python Debugger: Flask",
    "type": "debugpy",
    "request": "launch",
    "module": "flask",
    "env": {
        "FLASK_APP": "hello_app.webapp",
        "FLASK_DEBUG": "1"
    },
    "args": [
        "run"
    ],
    "jinja": true,
    "autoStartBrowser": true
}
```

#### Bug fix for Pytest in symlinked workspaces

We implemented a bug fix that enables pytest tests to function correctly for workspaces that have symlinks. On the testing rewrite, test from symlink locations are referenced and run correctly by their symlink paths.

### GitHub Pull Requests

There has been more progress on the [GitHub Pull Requests](https://marketplace.visualstudio.com/items?itemName=GitHub.vscode-pull-request-github) extension, which enables you to work on, create, and manage pull requests and issues. New features include:

- Renamed from "GitHub Pull Requests and Issues" to "GitHub Pull Requests"
- The email associated with a merge or squash commit can be chosen at merge/squash time
- The setting `githubPullRequests.labelCreated` can be used to configure the labels that are automatically added to PRs that are created
- "Owner level" PR templates are now supported
- Projects can be added at PR and issue creation time

Review the [changelog for the 0.82.0](https://github.com/microsoft/vscode-pull-request-github/blob/main/CHANGELOG.md#0820) release of the extension to learn about the other highlights.

## Preview Features

### For extension authors: Preview of `@vscode/l10n-dev` and Azure AI Translator

This iteration, we have introduced a new command, a subcommand of `@vscode/l10n-dev`, that allows you to translate your strings using [Azure AI Translator](https://azure.microsoft.com/en-us/products/ai-services/ai-translator).

After exporting your strings, and creating an Azure AI Translator instance, you can set the `AZURE_TRANSLATOR_KEY` & `AZURE_TRANSLATOR_REGION` environment variables and then you can run the following command to generate translations using Azure AI Translator:

```bash
npx @vscode/l10n-dev generate-azure -o ./l10n/ ./l10n/bundle.l10n.json ./package.nls.json
```

<video src="images/1_87/azure-translator.mp4" title="l10n-dev using Azure Translator" autoplay loop controls muted></video>

Azure AI Translator offer's a free tier. We thought it was a good opportunity to offer tooling to extension authors so that they can more easily support the many users who speak various languages. Do keep in mind that these are machine translations, so they might not always be perfect. They can be a good jumping off point to more refined translations from people who speak the language, if you have the ability to do so.

For more information, take a look at [the l10n-dev documentation on the Azure AI Translator integration.](https://github.com/microsoft/vscode-l10n/blob/main/l10n-dev/README.md#azure-ai-translator-experimental)

## Extension Authoring

### Test Coverage in Extensions

Extension authors who are using the [test CLI](/api/working-with-extensions/testing-extension#quick-setup-the-test-cli) for their extensions can generate test coverage by updating to the latest version of the `@vscode/test-cli` package.

Coverage can be generated on the command line by passing the `--coverage` flag when running tests, and in the VS Code UI by using the **Run with Coverage** actions.

### Test configurations in launch.json

You can now reference test configuration files in your `launch.json` configuration:

```diff
{
    "type": "extensionHost",
    "request": "launch",
    "name": "My extension tests",
+   "testConfiguration": "${workspaceFolder}/.vscode-test.js",
-   "args": ["--extensionDevelopmentPath=${workspaceFolder}"]
},
```

The various `args` that were previously required, are generated for you, but any additional arguments passed will be appended to VS Code's command line.

### Debug Adapter Protocol

There is a new `BreakpointMode` type that allows breakpoints to be set in different modes. For example, this provides a mechanism for debuggers of native code to set both hardware and software breakpoints. `BreakpointMode`s are supported in VS Code in this release.

### Contributing Additional Data in Issue Reporter

Last iteration, we added fields for `data` and `uri` in the `workbench.action.openIssueReporter` command. This enabled extensions to directly open the native issue reporter with more prefilled information.

To let extensions benefit from this in the separate case of navigating the normal issue reporter flow via `Help: Reporter Issues...`, extensions can contribute a custom command (which will invoke `openIssueReporter`) and a menu contribution point to `issue/reporter`.

An example of a contributed command and menu for `contributes` in `package.json`:

``` json
"commands": [
    {
        "command": "extension.myCommand",
        "title": "Report Issue"
    }
],
    "menus": {
        "issue/reporter": [
            {
                "command": "extension.myCommand"
            }
        ]
    }

```

Subscribe to https://github.com/microsoft/vscode/issues/196863 for updates or changes to the API and `openIssueReporter` command.

## Proposed APIs

### Chat and Language Model APIs nearing their finalization

We have been working on support for extensions to contribute to the Chat view and general use of language models. We are now in the final stages of finalizing the following APIs and would love to hear your feedback:

- Chat participant ([issue #199908](https://github.com/microsoft/vscode/issues/199908)) - [`vscode.proposed.chatParticipant.d.ts`](https://github.com/microsoft/vscode/blob/main/src/vscode-dts/vscode.proposed.chatParticipant.d.ts)
- Language model use ([issue #206265](https://github.com/microsoft/vscode/issues/206265)) - [`vscode.proposed.languageModels.d.ts`](https://github.com/microsoft/vscode/blob/main/src/vscode-dts/vscode.proposed.languageModels.d.ts)

Learn more about how to [build chat extensions](https://code.visualstudio.com/api/extension-guides/chat) and how you can [use language models](https://code.visualstudio.com/api/extension-guides/language-model) in our extension guides.

### FindFiles2 API

We have added a new proposed extension API that is an improved version of the existing `workspace.FindFiles` API. The new `workspace.FindFiles2` API introduces new options that allow a workspace file search to:

- Respect `files.exclude` and `search.exclude` settings
- Respect ignore files
- Perform a fuzzy search
- Follow symlinks

You can review the new API [here](https://github.com/microsoft/vscode/blob/4e2aa982224429f161423cbdded9587e39766782/src/vscode-dts/vscode.proposed.findFiles2.d.ts).

Note that `FindFiles2` is a tentative name and that this functionality might be provided as an alternative overload of `FindFiles` in the future.

### Test Coverage API

This iteration, the Test Coverage API and in-editor experience are in feature-complete state. We encourage extension authors to try them out and provide feedback before their forecasted finalization in the VS Code 1.88 release.

The [Extension Pack for Java](https://marketplace.visualstudio.com/items?itemName=vscjava.vscode-java-pack) has already adopted the Test Coverage API. Developers can already see the coverage results running Java tests. Now you can get to test coverage by selecting the **Run Test With Coverage** button, and view the **Test Coverage** panel in the Test Explorer view. Learn more about the Test Coverage with the Extension Pack for Java in the team's [December](https://devblogs.microsoft.com/java/java-on-visual-studio-code-update-december-2023/) and [January](https://devblogs.microsoft.com/java/java-on-visual-studio-code-update-january-2024/) update.

While the API is too lengthy to include here, we believe it to be fairly straightforward, and would welcome your input on the proposal in [issue #123713](https://github.com/microsoft/vscode/issues/123713).

### Debug Visualizer API

We have a new API that enables extensions to contribute *visualizers* for a variable. These visualizers might be either actions that run a command, such as opening a new editor, or trees embedded inline into the Debug views and that take the place of data's default representation.

You can review the new API [here](https://github.com/microsoft/vscode/blob/main/src/vscode-dts/vscode.proposed.debugVisualization.d.ts).

### New Symbol Names Provider API

This API allows extensions to provide name suggestions when user wants to rename a symbol.

## Notable fixes

* [184046](https://github.com/microsoft/vscode/issues/184046) Links sometimes stop working completely in terminals

## Thank you

Last but certainly not least, a big _**Thank You**_ to the contributors of VS Code.

### Issue tracking

Contributions to our issue tracking:

* [@gjsjohnmurray (John Murray)](https://github.com/gjsjohnmurray)
* [@IllusionMH (Andrii Dieiev)](https://github.com/IllusionMH)
* [@RedCMD (RedCMD)](https://github.com/RedCMD)
* [@starball5 (starball)](https://github.com/starball5)

### Pull requests

Contributions to `vscode`:

* [@a-stewart (Anthony Stewart)](https://github.com/a-stewart): Prevent F1 from opening browser help in webviews [PR #204499](https://github.com/microsoft/vscode/pull/204499)
* [@aramikuto (Aleksandr Kondrashov)](https://github.com/aramikuto)
  * Do not use respectMultiSelection for upload and paste [PR #201145](https://github.com/microsoft/vscode/pull/201145)
  * Ensure that cursor state change is always emitted upon restoring state [PR #203451](https://github.com/microsoft/vscode/pull/203451)
* [@CGNonofr (Loïc Mangeonjean)](https://github.com/CGNonofr)
  * Replace map by foreach [PR #199194](https://github.com/microsoft/vscode/pull/199194)
  * Fix inoperative try/catch [PR #203904](https://github.com/microsoft/vscode/pull/203904)
* [@charlypoirier (Charly)](https://github.com/charlypoirier): Fix typo in configurationEditingMain.ts [PR #203970](https://github.com/microsoft/vscode/pull/203970)
* [@emilan (Emil)](https://github.com/emilan): Fix for automatic folderOpen tasks with Remote SSH extension [PR #204008](https://github.com/microsoft/vscode/pull/204008)
* [@fmarier (Francois Marier)](https://github.com/fmarier): Use HTTPS for the apt repository [PR #203833](https://github.com/microsoft/vscode/pull/203833)
* [@gjsjohnmurray (John Murray)](https://github.com/gjsjohnmurray)
  * Reinstate command items when filtering checkout quickpick (fix #202870) [PR #204107](https://github.com/microsoft/vscode/pull/204107)
  * Make Collapse/Expand All button of Search tree initialize correctly (fix #204316) [PR #205235](https://github.com/microsoft/vscode/pull/205235)
* [@harbin1053020115 (ermin.zem)](https://github.com/harbin1053020115): chore: update vscode known variables [PR #204568](https://github.com/microsoft/vscode/pull/204568)
* [@hsfzxjy (Xie Jingyi)](https://github.com/hsfzxjy): Add duration to the terminal command SI tooltip [PR #199357](https://github.com/microsoft/vscode/pull/199357)
* [@jcarrus (Justin Carrus)](https://github.com/jcarrus): Increase editor.stickyScroll.maxLineCount from 10 to 20 [PR #201451](https://github.com/microsoft/vscode/pull/201451)
* [@jnnklhmnn (Jannik Lehmann)](https://github.com/jnnklhmnn): Introduce Collapse All Action to Loaded Scripts [PR #203560](https://github.com/microsoft/vscode/pull/203560)
* [@Krzysztof-Cieslak (Krzysztof Cieślak)](https://github.com/Krzysztof-Cieslak)
  * Improve inline edit commands' preconditions [PR #205373](https://github.com/microsoft/vscode/pull/205373)
  * Don't run `onDidBlurEditorWidget` and `onDidFocusEditorText` if inline edit is disabled [PR #205378](https://github.com/microsoft/vscode/pull/205378)
  * Inline edit - don't send reject callback on blur [PR #205976](https://github.com/microsoft/vscode/pull/205976)
* [@luctowers (Lucas Towers)](https://github.com/luctowers): Fix markdown light and dark mode when using high contrast themes [PR #203690](https://github.com/microsoft/vscode/pull/203690)
* [@NorthSecond (Yifei Yang)](https://github.com/NorthSecond): Fix: GLIBCXX version detection bug in check-requirements-linux.sh (issue #204186) [PR #204635](https://github.com/microsoft/vscode/pull/204635)
* [@notnoop (Mahmood Ali)](https://github.com/notnoop): vscode server: cope with multiple libc/libc++ installations [PR #204032](https://github.com/microsoft/vscode/pull/204032)
* [@orgads (Orgad Shaneh)](https://github.com/orgads): Tunnel: Extend port mapping lookup also for querystring [PR #203908](https://github.com/microsoft/vscode/pull/203908)
* [@owlhuang (Dennis)](https://github.com/owlhuang): Pass the check if any one of the library (of the arch) satisfies the requirement. [PR #204221](https://github.com/microsoft/vscode/pull/204221)
* [@perplexyves (Yves Daaboul)](https://github.com/perplexyves): fix(193523): JSDoc optional parameters don't display in functions [PR #202963](https://github.com/microsoft/vscode/pull/202963)
* [@petvas (Peter V)](https://github.com/petvas): Fix `IRawGalleryExtension.shortDescription` can be undefined. [PR #202780](https://github.com/microsoft/vscode/pull/202780)
* [@pyrrho (Drew Pirrone-Brusse)](https://github.com/pyrrho): Extend TextEditorLineNumbersStyle with Interval [PR #198787](https://github.com/microsoft/vscode/pull/198787)
* [@RedCMD (RedCMD)](https://github.com/RedCMD)
  * Contribute to json language server with a custom language. [PR #198583](https://github.com/microsoft/vscode/pull/198583)
  * Enable json language support for `code-snippets` files [PR #204090](https://github.com/microsoft/vscode/pull/204090)
  * Improve extension `README` preview markdown codeblock language detection [PR #205329](https://github.com/microsoft/vscode/pull/205329)
* [@rzvc](https://github.com/rzvc): Fix docblock expansion in TS, when asterisk not preceded by a space [PR #204400](https://github.com/microsoft/vscode/pull/204400)
* [@sandersn (Nathan Shively-Sanders)](https://github.com/sandersn): Split TS' AI-backed code actions into separate entries [PR #201140](https://github.com/microsoft/vscode/pull/201140)
* [@SimonSiefke (Simon Siefke)](https://github.com/SimonSiefke)
  * fix: memory leak in notebook editor widget [PR #204892](https://github.com/microsoft/vscode/pull/204892)
  * fix: memory leak in code editor widget [PR #205488](https://github.com/microsoft/vscode/pull/205488)
* [@timotheeMM (timotheeMM)](https://github.com/timotheeMM): Fix a typo in src/vs/platform/terminal/common/terminal.ts [PR #204245](https://github.com/microsoft/vscode/pull/204245)
* [@tisilent (xiejialong)](https://github.com/tisilent): dispose sash [PR #199081](https://github.com/microsoft/vscode/pull/199081)
* [@tomqwpl](https://github.com/tomqwpl): fix: Not populating extension when selecting notebook kernel (#197619) [PR #197810](https://github.com/microsoft/vscode/pull/197810)
* [@vbem (Lei LI)](https://github.com/vbem): Fix typo in shellIntegration-bash.sh [PR #203407](https://github.com/microsoft/vscode/pull/203407)
* [@weartist (Hans)](https://github.com/weartist): Fix the broken links to the latest valid links [PR #184131](https://github.com/microsoft/vscode/pull/184131)
* [@werat (Andy Hippo)](https://github.com/werat)
  * Fix memory leak in comments browser [PR #205162](https://github.com/microsoft/vscode/pull/205162)
  * Fix memory leaks [PR #205589](https://github.com/microsoft/vscode/pull/205589)
* [@wy-luke](https://github.com/wy-luke): docs: update comment for hideFromUser [PR #202730](https://github.com/microsoft/vscode/pull/202730)
* [@xavierdecoster (Xavier Decoster)](https://github.com/xavierdecoster): Update comment in extensionGalleryService.ts [PR #205004](https://github.com/microsoft/vscode/pull/205004)
* [@xiaoyun94 (暴躁暴躁最暴躁/Bigforce)](https://github.com/xiaoyun94): Fix browser host open additional files in merge mode [PR #205663](https://github.com/microsoft/vscode/pull/205663)
* [@yiliang114 (易良)](https://github.com/yiliang114): Add tips for debug views [PR #205861](https://github.com/microsoft/vscode/pull/205861)

Contributions to `vscode-black-formatter`:

* [@bn-d (Boning)](https://github.com/bn-d): Update min vscode version [PR #445](https://github.com/microsoft/vscode-black-formatter/pull/445)

Contributions to `vscode-hexeditor`:

* [@deitry (Dmitry Vornychev)](https://github.com/deitry): Fix plugin description [PR #480](https://github.com/microsoft/vscode-hexeditor/pull/480)
* [@jogo-](https://github.com/jogo-)
  * Display unsigned before signed int64 [PR #482](https://github.com/microsoft/vscode-hexeditor/pull/482)
  * Display ascii character in data inspector [PR #483](https://github.com/microsoft/vscode-hexeditor/pull/483)
  * Show status offset and selection in dec and hexa [PR #486](https://github.com/microsoft/vscode-hexeditor/pull/486)
  * Display in data inspector ULEB128 and SLEB128 [PR #488](https://github.com/microsoft/vscode-hexeditor/pull/488)
  * Fix typos in CHANGELOG.md [PR #489](https://github.com/microsoft/vscode-hexeditor/pull/489)
* [@liudonghua123 (liudonghua)](https://github.com/liudonghua123): add common cjk encoding (gb18030 for simple Chinese, big5 for traditional Chinese, euc-kr for Korean, euc-jp for Japanese) datatype support [PR #465](https://github.com/microsoft/vscode-hexeditor/pull/465)

Contributions to `vscode-isort`:

* [@archont94](https://github.com/archont94): Fix for selecting `isort` settings from path [PR #386](https://github.com/microsoft/vscode-isort/pull/386)
* [@connorads (Connor Adams)](https://github.com/connorads): Update config example [PR #390](https://github.com/microsoft/vscode-isort/pull/390)

Contributions to `vscode-languageserver-node`:

* [@michaelpj (Michael Peyton Jones)](https://github.com/michaelpj)
  * Remove proposed tags from new names for structure literals [PR #1417](https://github.com/microsoft/vscode-languageserver-node/pull/1417)
  * Add Haskell to LanguageKind [PR #1421](https://github.com/microsoft/vscode-languageserver-node/pull/1421)
* [@w0rm (Andrey Kuzmin)](https://github.com/w0rm): Round progress percentage according to the spec [PR #1413](https://github.com/microsoft/vscode-languageserver-node/pull/1413)

Contributions to `vscode-pull-request-github`:

* [@Malix-off (Malix)](https://github.com/Malix-off): Fix #5693 [PR #5694](https://github.com/microsoft/vscode-pull-request-github/pull/5694)
* [@umakantv (Umakant Vashishtha)](https://github.com/umakantv): Feature: Auto Populate Labels  [PR #5679](https://github.com/microsoft/vscode-pull-request-github/pull/5679)

Contributions to `language-server-protocol`:

* [@alanwsmith (Alan Smith)](https://github.com/alanwsmith): Removed deprecated Rust Language Server (RLS) [PR #1899](https://github.com/microsoft/language-server-protocol/pull/1899)
* [@debonte (Erik De Bonte)](https://github.com/debonte): Add WorkspaceEditMetadata support [PR #1881](https://github.com/microsoft/language-server-protocol/pull/1881)
* [@falko17 (Falko)](https://github.com/falko17): Snippet grammar fixes and minor formal improvements throughout the LSP spec [PR #1886](https://github.com/microsoft/language-server-protocol/pull/1886)
* [@MariaSolOs (Maria José Solano)](https://github.com/MariaSolOs)
  * Add snippet text edit specification [PR #1892](https://github.com/microsoft/language-server-protocol/pull/1892)
  * Add string value definition [PR #1893](https://github.com/microsoft/language-server-protocol/pull/1893)
  * Remove insertTextFormat from InlineCompletionItem [PR #1894](https://github.com/microsoft/language-server-protocol/pull/1894)
* [@michaelpj (Michael Peyton Jones)](https://github.com/michaelpj): Add Haskell to language kind table [PR #1898](https://github.com/microsoft/language-server-protocol/pull/1898)
* [@qvalentin (valentin)](https://github.com/qvalentin): feat(implementors): add helm-ls [PR #1895](https://github.com/microsoft/language-server-protocol/pull/1895)

Contributions to `node-pty`:

* [@kkocdko (kkocdko)](https://github.com/kkocdko): Port to NAPI [PR #644](https://github.com/microsoft/node-pty/pull/644)

<a id="scroll-to-top" role="button" title="Scroll to top" aria-label="scroll to top" href="#"><span class="icon"></span></a>
<link rel="stylesheet" type="text/css" href="css/inproduct_releasenotes.css"/><|MERGE_RESOLUTION|>--- conflicted
+++ resolved
@@ -1,9 +1,5 @@
 ---
-<<<<<<< HEAD
 Order: 96
-=======
-Order:
->>>>>>> 8468c710
 TOCTitle: February 2024
 PageTitle: Visual Studio Code February 2024
 MetaDescription: Learn what is new in the Visual Studio Code February 2024 Release (1.87)
@@ -252,17 +248,14 @@
 
 Again, this is only in the pre-release version of GitHub Copilot Chat. Let us know what you think and how you use it!
 
-<<<<<<< HEAD
 #### Terminal workspace context
 
-The terminal will no longer automatically pull in workspace context which could take some time, instead it needs to be explicitly included via the above `#codebase` variable.
+The terminal no longer automatically pulls in workspace context, which could take some time. Instead, you need to explicitly include it by using the `#codebase` variable.
 
 #### Terminal chat location
 
-There is a new setting `github.copilot.chat.terminalChatLocation` which controls the terminal chat location. This defaults to `chatView` and can be configured to `quickChat` for the previous behavior.
-
-=======
->>>>>>> 8468c710
+There is a new setting `github.copilot.chat.terminalChatLocation`, which controls the terminal chat experience. The default value is `chatView`, and can be configured to `quickChat` if you prefer the previous behavior.
+
 ### Jupyter
 
 #### Language Server support for locally running Jupyter Servers
@@ -295,14 +288,9 @@
 
 Additionally, two new code actions are introduced: **Search for additional import matches**, which displays a quick pick menu that allows you to search for import options that prefix-match the missing import symbol, and **Change spelling**, which offers import suggestions for missing imports due to typos.
 
-<<<<<<< HEAD
 <video src="images/1_87/pylance-add-imports.mp4" title="Add missing import and Search for additional import matches code actions." autoplay loop controls muted></video>
 
-
 You can enable this behavior now with the <code codesetting="python.analysis.addImport.heuristics:true">python.analysis.addImport.heuristics</code> setting. We plan to make this the new default behaviour soon, and deprecate the setting in a future release.
-=======
-We plan to enable this new behavior by default soon. However, you can already enable it now with the <code codesetting="python.analysis.addImport.heuristics:true">python.analysis.addImport.heuristics</code> setting.
->>>>>>> 8468c710
 
 #### Automatically open the browser when debugging Django or Flask apps
 
