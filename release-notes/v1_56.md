--- conflicted
+++ resolved
@@ -308,7 +308,6 @@
 
 ![Remote Repositories Demo](images/1_56/remote-repositories.gif)
 
-<<<<<<< HEAD
 **Features**
 
 * Instantly open any GitHub repository without cloning or having the repository locally.
@@ -334,33 +333,6 @@
 * Terminals — not supported. Any terminals open will be on your local file system.
 * Debugging — not supported.
 * Tasks — not supported.
-=======
-#### Features
-
-- Instantly open any GitHub repository without cloning or having the repository locally
-- Easily edit and contribute to any GitHub repository — directly commit your changes to GitHub, or open a pull request
-- Continue in another environment — via the _Continue on..._ command (accessible from the command palette or the remote indicator quick pick menu)
-  - Clone the repository locally
-  - Clone the repository into a container — requires the _Remote Containers_ extension
-- Provides a familiar experience to working on local repository (see [limitations](#limitations) below)
-  - _Explorer_ — open, copy, move, rename, and delete files and folders
-  - _Search_ — fast full-text search<sup>*</sup>
-  - _Source Control_ — stage and commit your changes, as well as many other source control actions
-  - _Timeline_ view — see file history with diff support
-  - _Quick Open_ — quickly find files to open
-  - _Remote Indicator_ — shows the provider that the remote repository is connected to (e.g. GitHub)
-- Work on different branches simulanitously — each remote branch is treated like a separate worktree (in Git parlance), meaning that any changes you make are isolated to that branch. You don't need to stash your changes just to switch to a new branch to checkout a PR or start on a new work item. And when you go back to the previous branch your changes will still be there
-- Install the _GitHub Pull Requests and Issues_ extension, and quickly view, explore, and checkout pull requests, view and start working on issues, etc.
-
-#### Limitations
-
-- Limited language intelligence — many language servers don't yet understand this virtualized enviroment. TypeScript supports single file intelligence for remote repositories
-- Limited extension support — as with language servers, many extensions don't work with remote repositories. Extensions can opt-out and will then not be activated for virtual workspaces. See the Extension authoring secrion below for more details.
-- Search — full-text search requires a pre-built index, otherwise it will fallback to GitHub's native search
-- Terminals — not supported. Any terminals open will be on your local file system
-- Debugging — not supported
-- Tasks — not supported
->>>>>>> d4693c0e
 
 #### Tell Us What You Think
 
@@ -405,15 +377,7 @@
 
 ### Define whether your extension supports a virtual workspace
 
-<<<<<<< HEAD
 The [FileSystemProvider API](https://github.com/microsoft/vscode/blob/dc8bd9cd7e5231745549ac6218266c63271f48cd/src/vs/vscode.d.ts#L7038) enables extensions to serve files from remote places, like ftp-servers, and to seamlessly provide these files to the user in VS Code. This feature has available for a while, however, we have observed that not all extensions can support running in a **virtual workspace**, where the workspace files do not exist physically on disk. For this reason, we have added support for an extension to opt-out of running in a virtual workspace. When an extension has opted-out, it will not be activated by VS Code for a virtual workspace and the user will not see errors from this extension.
-=======
-The new [Remote Repositories](#Remote_Workspace_(RemoteHub)) extension lets you open a folder with content directly from GitHub. It does so by providing a [virtual file system](https://github.com/microsoft/vscode/blob/dc8bd9cd7e5231745549ac6218266c63271f48cd/src/vs/vscode.d.ts#L7038) and opening a workspace on it.
-
-Other extensions do the same. They serve content from ftp-servers, from cloud storage or from databases.
-
-The virtual file system feature has existed since a while. However, we have observed that not all extensions can support running in a __virtual workspace__ where the workspace files do not exist physically on disk. For this reason we have added support for an extension can signal whether they support virtual workspaces or not. When an extension has opted-out, then it will not be activated by VS Code for a virtual workspace and the user will not see errors from this extension.
->>>>>>> d4693c0e
 
 An extension opts out of a virtual workspace setup in the `package.json` as shown below:
 
@@ -425,25 +389,18 @@
 }
 ```
 
-<<<<<<< HEAD
 The default value of the `virtualWorkspaces` property is `true`. The goal is that as many extensions as possible support running in a virtual workspace. However, this is not always possible, particularly when an extension is using components that assume that files are physically present.  This [Virtual Workspaces guide](https://github.com/microsoft/vscode/wiki/Virtual-Workspaces) documents how an extension can support a virtual workspace.
 
 There will be a transition period until extensions have adopted the new `virtualWorkspaces` property. To help with the transition, we maintain an internal list of extensions that we think should have the `virtualWorkspaces` capability set to `false`. This was done based on an analysis of whether the extension is using the node `fs` module and is therefore accessing the file system directly. However, the extension author is in a much better position to assess whether an extension supports the `virtualWorkspaces` capability. To track the adoption, we have created the following [tracking issue #122836](https://github.com/microsoft/vscode/issues/122836).
 
 **Call to Action**: Please check whether your extension is included in the [list of extensions](https://github.com/microsoft/vscode/issues/122836) for which `virtualWorkspaces` is set to `false` by VS Code. If you have reviewed whether your extension supports virtual workspaces and you have updated the `virtualWorkspaces` property in the `package.json`, then please add a comment in the above issue. If your extension is not in the list, then please review whether your extension should have the `virtualWorkspaces` capability set to false. In both cases, use the [Virtual Workspaces guide](https://github.com/microsoft/vscode/wiki/Virtual-Workspaces) for guidance.
-=======
 The goal is that as many extensions as possible support a virtual workspace setup. However, this is not always possible. In particular, when an extension is using components that depend on files to be physically present on disk.  This [guide](https://github.com/microsoft/vscode/wiki/Virtual-Workspaces) documents how an extension can support a virtual workspace.
 
-**Call to Action**: Please check whether your extension can handle virtual workspaces, and set the `virtualWorkspaces` capability property accordingly in your `package.json`.
-
-There will be a transition period until extensions have adopted the new `virtualWorkspaces` property. Until then we maintain an internal list for extensions that we think should have the `virtualWorkspaces` capability set to `false`. This was done based on an analysis whether the extensions is using the node `fs` module and is therefore accessing the file system directly.However, the extension author is in a much better position to assess whether an extension supports the `virtualWorkspaces` capability. To track the adoption we have created the following [tracking issue](https://github.com/microsoft/vscode/issues/122836). If your extension is in the list and you have adopted the `virtualWorkspaces` capability, please add a comment in the above issue.
-
 ### Remote Indicator menu
 
 Extensions can now contribute to the remote indicator menu:
 
 ![Remote Indicator](images/1_56/remote-indicator.png)
-
 
 The `statusBar/remoteIndicator` menu contribution point adds a command to the remote indicator menu.
 
@@ -468,21 +425,18 @@
 ```
 
 To allow the menu to sort entries based on the provider, the `group` needs to follow a specific syntax:
-For commands from remotes:
-`remote_${orderOfGroups}_${remoteName)_${internalGrouping}@${orderInGroup}`
-
-For commands from virtual file systems:
-`virtualfs_${orderOfGroups}_${fileScheme)_${internalGrouping}@${orderInGroup}`
-
-- `orderOfGroups` is a 2-digit number used to sort the groups
-- `remoteName` is first part of the remoteAuthority (wsl, ssh,...)
-- `fileScheme` is the URI schema of the virtual file system
-- `internalGrouping` is of free use for each contribution
-- `orderInGroup` is used to sort entries within your group
-
-Example:
-- remote_10_wsl_1-open@1
->>>>>>> d4693c0e
+
+For commands from remotes: `remote_${orderOfGroups}_${remoteName)_${internalGrouping}@${orderInGroup}`
+
+For commands from virtual file systems: `virtualfs_${orderOfGroups}_${fileScheme)_${internalGrouping}@${orderInGroup}`
+
+* `orderOfGroups` is a 2-digit number used to sort the groups
+* `remoteName` is first part of the remoteAuthority (wsl, ssh,...)
+* `fileScheme` is the URI schema of the virtual file system
+* `internalGrouping` is of free use for each contribution
+* `orderInGroup` is used to sort entries within your group
+
+Example: `remote_10_wsl_1-open@1`
 
 ### iframes now used for most webviews
 
