--- conflicted
+++ resolved
@@ -200,8 +200,10 @@
 There is now a Quick Access menu to view a list of your debug consoles! In the menu, you can select a console name to show it in the bottom panel. Here, you can search and filter through your console names.
 
 ![filtering and selecting a debug console from the quick access](images/1_69/debug-filter-and-select.gif)
-
-<<<<<<< HEAD
+_Theme: [GitHub Dark Dimmed](https://marketplace.visualstudio.com/items?itemName=GitHub.github-vscode-theme)_
+
+## Tasks
+
 ### Decorations
 
 A few iterations ago, we added decorations to the terminal buffer and overview ruler to leverage shell integration capabilities and improve navigation of the terminal.
@@ -230,9 +232,6 @@
 ![The task icon appears in the terminal tabs list](./images/1_69/task-icon.png)
 
 Test tasks have the `beaker` icon by default.
-=======
-_Theme: [GitHub Dark Dimmed](https://marketplace.visualstudio.com/items?itemName=GitHub.github-vscode-theme)_
->>>>>>> 130d9750
 
 There are two ways to access this Quick Access menu:
 
@@ -256,26 +255,6 @@
 Previously, you could only view your loaded scripts within a tree view from the Run and Debug menu. Now, you can simply search and navigate to one using our new `Debug: Open Loaded Script...` command. It works just like the `Go to File...` command, but you can navigate to a loaded script!
 
 ![going to loaded script from quick pick](images/1_69/loaded-scripts.gif)
-
-
-## Tasks
-
-### Command decorations
-
-TODO: Megan
-- Regular tasks
-- Problem matchers
-- It even works when shell integration is disabled
-
-### Icon and color support
-
-TODO: Megan
-- Test tasks have a different default icon
-
-### Background task status is cleared when they exit
-
-TODO: Megan
-- Worth mentioning this one? https://github.com/microsoft/vscode/issues/152141
 
 ## Notable fixes
 
