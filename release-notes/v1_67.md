---
Order: 76
TOCTitle: April 2022
PageTitle: Visual Studio Code April 2022
MetaDescription: Learn what is new in the Visual Studio Code April 2022 Release (1.67)
MetaSocialImage: 1_67/release-highlights.png
Date: 2022-5-4
DownloadVersion: 1.67.0
---
# April 2022 (version 1.67)

<!-- DOWNLOAD_LINKS_PLACEHOLDER -->

Welcome to the Insiders build. These are the preliminary notes for the April 1.67 release of Visual Studio Code. As we get closer to the release date, you'll find details below about new features and important fixes.

Until the April milestone release notes are available, you can still track our progress:

* **[April iteration plan](https://github.com/microsoft/vscode/issues/146672)** - Review what's planned for the milestone.
* **[Commit log](https://github.com/Microsoft/vscode/commits/main)** - GitHub commits to the vscode open-source repository.
* **[Closed issues](https://github.com/Microsoft/vscode/issues?q=is%3Aissue+milestone%3A%22April+2022%22+is%3Aclosed)** - Resolved bugs and implemented feature requests in the milestone.

We really appreciate people trying our new features as soon as they are ready, so check back here often and learn what's new.

If you find issues or have suggestions, you can enter them in the [VS Code repository](https://github.com/Microsoft/vscode/issues) on GitHub.

## Workbench

### Confirm before quit

A new setting `window.confirmBeforeClose` can be configured to show a confirmation dialog before quitting the application.

![Confirm before quit](images/1_67/confirm-quit.gif)

You can either chose `keyboardOnly` to bring up the confirmation dialog when a keybinding is used or `always`, even when using the mouse to quit.

**Note**: The setting is not entirely new and has been available in [VS Code for Web](https://code.visualstudio.com/docs/editor/vscode-web) for some time.

### Save files after refactoring

Refactorings, like rename, often modify multiple files and make them dirty. Downlevel, external tools usually require these files to be saved and this is becoming easier with this release: There is a new setting `files.refactoring.autoSave` which defaults to `true` and it controls if files that were part of a refactoring should be saved automatically.

### Exclude dirty editors in editor limit

A new setting `workbench.editor.limit.excludeDirty` controls if the maximum number of opened editors should exclude dirty editors for counting towards the configured limit.

### Bring back "Uncommitted Changes" to Timeline

When we introduced [Local History](https://code.visualstudio.com/updates/v1_66#_local-history) feature last month, we removed the **Uncommitted Changes** entry from the Git timeline provider because it felt a bit redundant. However, some users see real value in this timeline entry and now you can bring it back by configuring the new `git.timeline.showUncommitted` setting accordingly.

### New editor placeholder when opening fails

When an editor fails to open, VS Code no longer shows a notification and reveals the previous opened editor. Instead, there is a generic placeholder with the error message and, in some cases, actions to resolve the error.

![Editor placeholder](images/1_67/editor-placeholder.gif)

### Settings editor search widget filter button

The Settings editor search control now contains a funnel button on the right side. Clicking on the button shows a list of filters that the user can apply to the search query in order to filter down the results.

![Selecting the Settings editor filter button and then applying a filter from the dropdown](images/1_67/se-filter-button.gif)

### Settings editor language filter indicator

Settings editor language filters now change the scope widget text to more clearly show which language is being acted on when a language filter is applied. The short video above shows the Markdown language filter being applied to the filtered settings.

For reference, when a language filter is applied, modifying a setting's value will modify the value of that setting for that language only.

### Language status improvements

The language status item now shows formatter conflicts - those happen when multiple formatter for a language are installed but none of them is configure as default formatter. Also, the language status item is a little more prominent when containing severe status

![Animated language status with an error item for formatter conflicts](images/1_67/languageStatus.gif)

### Extensions UI: Show Invalid or Incompatible Extensions

Extensions UI now shows invalid or incompatible extensions in the installed extension list with error status. For example, if your VS Code version is `1.67.0-insider` and have an extension that requires VS Code `1.68.0` version, then it will show up in the list with incompatible error status.

![Incompatible Extension](images/1_67/incompatible-extension.png)

## Settings Profile

### Import/Export Settings Profile

In this milestone we introduced **Settings Profile** that is a collection of your settings, extensions and UI customizations. If you customized VS Code, you can now export your customizations to a Settings Profile file (`mysetup.code-profile`) and save it to your computer and share it with others. Following gif shows exporting a Settings Profile from VS Code:

![Export Settings Profile](images/1_67/export-settings-profile.gif)

You can also import a Settings Profile file to restore your customizations. Following gif shows importing a Settings Profile into VS Code:

![Import Settings Profile](images/1_67/import-settings-profile.gif)

You can host your Settings Profile file in the Internet, for example save it as a public GitHub gist, and share the URL with others. One can import the Settings Profile file by providing the URL.

**Note:** At present only following UI customizations are included in the Settings Profile. More will be added in the future.
- Status bar items visibility
- Activity Bar, Bottom Panel & Side Panel items visibility and order
- Views visibility, location and order

## Editor

### Improved inline suggestions

Last month we added the ability to use 👻 ghost text for quick suggestions. Reminder: use `inline` for the `editor.quickSuggestions` setting. We have done some polish work in this area, notably trigger characters and TypeScript "complete functions with arguments" are now supported.

![Trigger characters and ghost text](images/1_67/inlineSuggest.gif)

To disable the IntelliSense widget when typing trigger characters, like `.`, use this configuration: `"editor.suggestOnTriggerCharacters": false`, enable TypeScript function call completions use `"typescript.suggest.completeFunctionCalls": true`

### Toggle Inlay Hints

Inlay hints are a great way to show additional information right with your source code. However, something you want to see the actual sources. For this the `editor.inlayHints.enabled` has been changed: in addition to `on` and `off` it new also supports `onUnlessPressed` and `offUnlessPressed`. The latter two show, respectively hide, inlay hints while `Ctrl+Alt` is being pressed and held.

### Improved Snippet Choice

Snippet choice elements are special placeholders with a fixed set of options. The logic around that has been improved: you can now reliably type to select them, accepting an options automatically moves to the next placeholder, and visiting an accepted choice shows all alternative options again.

## Terminal

### Find result count

When searching in the terminal, the result count and currently selected match index are now displayed in the Find control.

![Text is searched for in the terminal and the Find control is labeled match 12 of 14 to indicate that match 12 is currently selected](images/1_67/terminal-find-count.png)

### Improved Switch Active Terminal command

To aid in terminal selection with the **Terminal: Switch Active Terminal** command (`workbench.action.quickOpenTerm`), the terminal drop down now displays the current working directory.

![The Switch Active Terminal command drop down lists terminals along with their current working directory](images/1_67/terminal-quick-pick.png)

## Source Control

### Expanded remote source providers API

The Git extension API now allows extensions that register or display [remote source providers](https://code.visualstudio.com/updates/v1_45#_git) to provide richer information about remote sources.

Remote source providers can now set the description and icon for individual remote sources. Additionally, providers can optionally specify **recent** remote sources. These are displayed at the top level in the picker for easy access and sorted by timestamp if one is provided.

The expanded API has been adopted by the built-in GitHub extension, as well as the [GitHub Repositories](https://marketplace.visualstudio.com/items?itemName=GitHub.remotehub) and [Azure Repos](https://marketplace.visualstudio.com/items?itemName=ms-vscode.azure-repos) extensions in [github.dev](https://github.dev) and [vscode.dev](https://vscode.dev).

## Debugging

* New button for lazy variables
TODO@roblourens
* New setting for automatically expanding lazy variables
TODO@roblourens
* Disable breakpoints with shift+click
TODO@roblourens

## Languages

### JSON

The new setting `json.validate.enable` allows to turn off the validation.

## VS Code for the Web

### Open Remote Repository picker

VS Code for the Web now respects the `window.openFoldersInNewWindow` setting when you use the **Open Remote Repository** picker. This aligns the picker behavior with the other versions of VS Code and replaces the **Open in New Window** Quick Pick item button.

## Contributions to extensions

### Java

**Inlay hints**

The Java language service included in the [Extension Pack for Java](https://marketplace.visualstudio.com/items?itemName=vscjava.vscode-java-pack) now supports [inlay hints](https://code.visualstudio.com/docs/editor/editingevolved#_inlay-hints) to show parameter names for method signatures.

![Java file with parameter name inlay hints displayed for literal arguments, displayed for all arguments, and disabled](images/1_67/java-inlay-hints.gif)

There are three modes for Java parameter name inlay hints:

* `literals` - Enable parameter name hints only for literal arguments (default).
* `all` - Enable parameter name hints for literal and non-literal arguments.
* `none` - Disable parameter name hints.

**Lazy variable resolution**

The [Debugger for Java](https://marketplace.visualstudio.com/items?itemName=vscjava.vscode-java-debug) extension now supports ['lazy' variables](https://code.visualstudio.com/updates/v1_65#_support-for-lazy-variables). This feature lets you defer the operations for an expensive variable until you explicitly expand the debugger UI to see it's value.

![Debugger for Java supporting lazy variable resolution during a debugging session](images/1_67/java-lazy-variable.gif)

<<<<<<< HEAD

### Jupyter

**Web Extension**

The [Jupyter extension](https://marketplace.visualstudio.com/itemdetails?itemName=ms-toolsai.jupyter) can now be installed as a web extension for use at [vscode.dev](https://vscode.dev). Functionality is currently quite limited with support only for notebooks (.ipynb files) being run on Jupyter servers that do not require https.

If you'd like to experiment with the functionality, launch Jupyter from your local machine with:
```jupyter --no-browser --NotebookApp.allow_origin_pat=https://.*\.vscode-cdn\.net```

And connect to it using the command:
**Jupyter: Specify Jupyter server for connections**

There are a number of features we will be enabling in coming releases, including:
- 'https' based servers
- Intellisense
- Data viewing
- Variable viewing
- Interactive window
- IPyWidgets
- Plot viewing
- Exporting

**Jupyter Powertoys Extension**

We are excited to introduce this new extension for use with Jupyter notebooks that provides experimental functionality for working with them. In its first release, we have prototyped the following features:
- Kernel management panel
- Contextual help
- Execution grouping

We'd love for you to take these for a spin and let us know what you think so that we can hone them into a supported feature someday!

For more information see the readme at https://github.com/microsoft/vscode-jupyter-powertoys. You can download the powertoys extension here: <url for powertoys marketplace>

**Jupyter Kernel Handling**

A number of additions were made to kernel handling:
- To make it more obvious when a kernel has crashed, we now display this information in cell output.
- We have provided troubleshooting guidance in cell output when certain known errors are detected during execution.
- Solving kernel execution problems can be a tricky and time consuming process. So, we've put together a [troubleshooting section](https://github.com/microsoft/vscode-jupyter/wiki) on our wiki that we hope can help guide you to a solution quicker. Of course, our [GitHub Discussions forum](https://github.com/microsoft/vscode-jupyter/discussions) can be great resource for obtaining help as well.
=======
### Python

**No reload when changing language servers**

Updating the value of the `python.languageServer` setting now automatically restarts the language server used by the Python extension to provide suggestions without needing to reload VS Code.
>>>>>>> ac38100f

## Extension authoring

### Tab API

We have finalized the read-only side of the tabs API (with the caveat of close as well) marking the completion of one of our most upvoted issues [microsoft/vscode#15178](https://github.com/microsoft/vscode/issues/15178).
This exposes information such as how many groups there are, what tabs are open, what tabs are active, what type of editors a tab represents, and more! More info can be found in the `vscode.d.ts` file with the entrypoint into the API being `window.tabGroups`.

### Notebook Change and Save Event

We have finalized two notebook-related events:

1. `vscode.workspace.onDidSaveNotebookDocument` is an event that fires whenever a notebook has been saved
1. `vscode.workspace.onDidChangeNotebookDocument` is an event that fires whenever a notebook has been changed. That includes structural changes, like adding or remove cells, as well as cell changes, like changing output or metadata.

### Support for non-recursive workspace file watchers

In previous milestones, we [had already announced](https://code.visualstudio.com/updates/v1_64#_vscodeworkspacecreatefilesystemwatcher-now-supports-any-path) that the `createFileSystemWatcher` API can be used to watch any folder on disk as long as the folder is not inside the opened workspace. We have now relaxed this restriction and allow non-recursive file watchers anywhere even inside the opened workspace. Non-recursive watchers have the advantage that configured settings for excludes (`files.watcherExclude`) do not apply so you can be sure that the file watcher will emit for the paths you subscribe to.

We are working on full support for recursive watchers with custom exclude rules for extensions, so stay tuned for more!

### UX Guidelines

The [UX Guidelines](https://code.visualstudio.com/api/ux-guidelines) for extension authors has been redone to have it's own table of contents, where you can find best practices for using the various VS Code user interface elements. Specific topics discuss the recommended Do's and Don't when creating UI for your extensions so that they seamlessly integrate within VS Code.

## Engineering

### Playwright for Electron smoke tests

We have been using [Playwright](https://playwright.dev/) for our web-based smoke tests for a long time. However, our Electron-based smoke tests were still relying on our own custom solution. With the [Electron support](https://playwright.dev/docs/api/class-electron) in Playwright, we were able to reuse most of our web-based smoke test code and use it for our Electron smoke tests too. We are excited to now use the [Trace Viewer](https://playwright.dev/docs/trace-viewer) to diagnose failing smoke tests post-mortem.

### New localization pipeline for extensions

VS Code supports a number of [display languages](https://code.visualstudio.com/docs/getstarted/locales) which you can enable by installing a language pack. These are great for localizing VS Code itself and built-in extensions to VS Code. This iteration, we have started the standardization effort for localizing extensions that aren't built-in that the team owns. You'll see the results of this effort in the GitHub Repositories and Azure Repos extension as their common dependency extension, Remote Repositories, is the first extension to onboard to this.

Next iteration, we will continue this standardization effort and onboard more extensions. The Python extension is currently in progress and GitHub Repositories & Azure Repos will be quick to follow. We want to get to a point where every extension owned by the team is localized and any new extension created in the future will be able to onboard with ease so that users who aren't native English speakers can have a great experience in VS Code.

## Documentation

### Rust in VS Code

There is a new [Rust in Visual Studio Code](https://code.visualstudio.com/docs/languages/rust) topic describing [Rust programming language](https://www.rust-lang.org/) support in VS Code with the [rust-analyzer](https://marketplace.visualstudio.com/items?itemName=matklad.rust-analyzer) extension. The rust-analyzer extension includes rich language features such as code completions, linting, refactorings, debugging, and more.

![rust-analyzer extension for Visual Studio Code details pane](images/1_67/rust-analyzer-extension.png)

## Notable fixes

* [114844](https://github.com/microsoft/vscode/issues/114844) Allow to skip restore editors from previous session from crash dialog
* [127936](https://github.com/microsoft/vscode/issues/127936) Allow to set `files.encoding` as language specific setting for files on startup
* [138461](https://github.com/microsoft/vscode/issues/138461) Emmet autocomplete inside a pair of [ ] in a React file is wrong
* [139392](https://github.com/microsoft/vscode/issues/139392) Confirmation of Clear Recent projects
* [139950](https://github.com/microsoft/vscode/issues/139950) When a breakpoint is hit, the caret (cursor) should move to that line
* [145265](https://github.com/microsoft/vscode/issues/145265) Terminal on Windows uses cmd /C, this corrupts passed arguments
* [146406](https://github.com/microsoft/vscode/issues/146406) Powerline symbols in the terminal get wrong colors
* [146977](https://github.com/microsoft/vscode/issues/146977) Declare folder support in Info.plist on macOS
* [147104](https://github.com/microsoft/vscode/issues/147104) Unable to finish logging in to GitHub

<!-- In-product release notes styles.  Do not modify without also modifying regex in gulpfile.common.js -->
<a id="scroll-to-top" role="button" title="Scroll to top" aria-label="scroll to top" href="#"><span class="icon"></span></a>
<link rel="stylesheet" type="text/css" href="css/inproduct_releasenotes.css"/><|MERGE_RESOLUTION|>--- conflicted
+++ resolved
@@ -181,7 +181,6 @@
 
 ![Debugger for Java supporting lazy variable resolution during a debugging session](images/1_67/java-lazy-variable.gif)
 
-<<<<<<< HEAD
 
 ### Jupyter
 
@@ -222,13 +221,12 @@
 - To make it more obvious when a kernel has crashed, we now display this information in cell output.
 - We have provided troubleshooting guidance in cell output when certain known errors are detected during execution.
 - Solving kernel execution problems can be a tricky and time consuming process. So, we've put together a [troubleshooting section](https://github.com/microsoft/vscode-jupyter/wiki) on our wiki that we hope can help guide you to a solution quicker. Of course, our [GitHub Discussions forum](https://github.com/microsoft/vscode-jupyter/discussions) can be great resource for obtaining help as well.
-=======
+
 ### Python
 
 **No reload when changing language servers**
 
 Updating the value of the `python.languageServer` setting now automatically restarts the language server used by the Python extension to provide suggestions without needing to reload VS Code.
->>>>>>> ac38100f
 
 ## Extension authoring
 
