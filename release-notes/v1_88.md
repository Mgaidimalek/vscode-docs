--- conflicted
+++ resolved
@@ -1,9 +1,5 @@
 ---
-<<<<<<< HEAD
 Order: 97
-=======
-Order:
->>>>>>> f4d41935
 TOCTitle: March 2024
 PageTitle: Visual Studio Code March 2024
 MetaDescription: Learn what is new in the Visual Studio Code March 2024 Release (1.88)
@@ -173,15 +169,12 @@
 
 You can hide the diff editor gutter by setting <code codesetting="diffEditor.renderGutterMenu:false">diffEditor.renderGutterMenu</code> to `false`.
 
-<<<<<<< HEAD
-=======
 ### Rename suggestions behavior
 
-We improved the flow of using rename suggestions to match the quick pick. When selecting a rename suggestion, now the input's value also updates allowing to make modifications to the suggestion.
-
-![Rename widget updates input with focused rename suggestion](images/1_88/rename-new-ux.gif)
-
->>>>>>> f4d41935
+We improved the flow of using rename suggestions to match that of quick picks. When you select a rename suggestion from the list, the input value now updates accordingly, which enables you further modify the suggestion.
+
+![Video of the Rename control that updates the input with the focused rename suggestion](images/1_88/rename-new-ux.gif)
+
 ## Source Control
 
 ### Incoming changes file decorations
