--- conflicted
+++ resolved
@@ -1,9 +1,5 @@
 ---
-<<<<<<< HEAD
-Order:
-=======
 Order: 98
->>>>>>> 4d5986c9
 TOCTitle: April 2024
 PageTitle: Visual Studio Code April 2024
 MetaDescription: Learn what is new in the Visual Studio Code April 2024 Release (1.89)
