--- conflicted
+++ resolved
@@ -27,7 +27,6 @@
 
 The setting, <code codesetting='accessibility.signals.progress'>accessibility.signals.progress</code>, enables screen reader users to hear progress anywhere a progress bar is presented in the user interface. The signal plays after three seconds have elapsed, and then loops every five seconds until completion of the progress bar. Examples of when a signal might play are: when searching a workspace, while a chat response is pending, when a notebook cell is running, and more.
 
-<<<<<<< HEAD
 ### Improved editor accessibility signals
 
 There are now separate accessibility signals for when a line has an error or warning, or when the cursor is on an error or warning.
@@ -35,10 +34,7 @@
 
 Inline suggestions no longer trigger an accessibility signal while the suggest widget is shown.
 
-### Accessible view
-=======
 ### Accessible View
->>>>>>> 440c10df
 
 Screen reader users focus features around the workbench and inspect them more closely by opening the Accessible View `(kb(editor.action.accessibleView))`.
 
