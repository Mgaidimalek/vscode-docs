---
Order: 70
TOCTitle: September 2021
PageTitle: Visual Studio Code September 2021
MetaDescription: Learn what is new in the Visual Studio Code September 2021 Release (1.61)
MetaSocialImage: 1_61/release-highlights.png
Date: 2021-10-7
DownloadVersion: 1.61.0
---
# September 2021 (version 1.61)

<!-- DOWNLOAD_LINKS_PLACEHOLDER -->

Welcome to the Insiders build. These are the preliminary notes for the September 1.61 release of Visual Studio Code. As we get closer to the release date, you'll find details below about new features and important fixes.

Until the September milestone release notes are available, you can still track our progress:

* **[September iteration plan](https://github.com/microsoft/vscode/issues/132467)** - Review what's planned for the milestone.
* **[Commit log](https://github.com/Microsoft/vscode/commits/main)** - GitHub commits to the vscode open-source repository.
* **[Closed issues](https://github.com/Microsoft/vscode/issues?q=is%3Aissue+milestone%3A%22September+2021%22+is%3Aclosed)** - Resolved bugs and implemented feature requests in the milestone.

We really appreciate people trying our new features as soon as they are ready, so check back here often and learn what's new.

If you find issues or have suggestions, you can enter them in the [VS Code repository](https://github.com/Microsoft/vscode/issues) on GitHub.

## Workbench

### Split an editor without creating a new group

A new command was added that allows to split an editor into 2 sides without requiring a second editor group. This allows to individually work in 2 sides of the same file:

![Split editor in group](images/1_61/split-in-group.gif)

A new setting `workbench.editor.splitInGroupLayout` allows to set the layout for splitting to be either vertical or horizontal.

A bunch of new commands allow to use this new feature via keybindings:
* `workbench.action.splitEditorInGroup`
* `workbench.action.toggleSplitEditorInGroup`
* `workbench.action.joinEditorInGroup`
* `workbench.action.toggleSplitEditorInGroupLayout`

And to navigate between the sides, new commands were added as well:
* `workbench.action.focusFirstSideEditor`
* `workbench.action.focusSecondSideEditor`
* `workbench.action.focusOtherSideEditor`

The new color `sideBySideEditor.border` is used as color for the border to separate the one side from the other.

### Locked editor groups

We introduced [locked editor groups](https://code.visualstudio.com/updates/v1_60#_locked-editor-groups) last milestone as experimental new feature. During this milestone the settings experience was improved allowing you to easily select an editor that should lock a group automatically when opening:

![Locked editor group setting](images/1_61/locked-editor-group-setting.png)

The setting is now called `workbench.editor.autoLockGroups`. Similar, the commands related to editor group locking have been renamed and are no longer experimental:
* `workbench.action.lockEditorGroup`
* `workbench.action.unlockEditorGroup`
* `workbench.action.toggleEditorGroupLock`

### Indicate deleted and readony editors via decorations

Opened editors support to indicate whether they are readonly or whether their associated resource has been deleted from disk. This indication was given by appending "deleted" and/or "readonly" to the editor label, requiring quite a bit of space.

We now changed to using decorations for this purpose:
* editors with deleted resource appear with strikethrough and in red
* editors with readonly resources appear with a lock icon

![Editor readonly and deleted decorations](images/1_61/editor-readonly-deleted.png)

### Shorter labels for diff editors

When you compare 2 files, we typically had prefixed the file names with the workspace relative folder path, making it harder to actually see the file names that are compared.

In this release, the folder is now hidden from the label unless both file names are the same, matching what we had already done for normal editor labels.

If both file names are identical, a description is shown that hints at the folder difference:

![Diff editor comparing two files](images/1_61/diff-editor.png)

### Allow to split an editor into an existing group

When you normally split an editor to the side, we open a new editor group, even if an existing group is present to the side. But sometimes you might want to split an editor into a group on the side that is already there.

![Split into existing group](images/1_61/split-into-group.gif)

For that purpose new commands have been added:
* `workbench.action.splitEditorToPreviousGroup`: Split into the previous group
* `workbench.action.splitEditorToNextGroup`: Split into the next group
* `workbench.action.splitEditorToAboveGroup`: Split into the group above the current one
* `workbench.action.splitEditorToBelowGroup`: Split into the group below the current one
* `workbench.action.splitEditorToLeftGroup`: Split into the group to the left of the current one
* `workbench.action.splitEditorToRightGroup`: Split into the group to the right of the current one
* `workbench.action.splitEditorToFirstGroup`: Split into first group
* `workbench.action.splitEditorToLastGroup`: Split into last group

### macOS: File menu changes

On macOS if you select the "Open..." menu item from the "File" menu you can open both files and folders. For new users this may come to a surprise, especially since "Open Workspace" was often used to try to open a folder, but that menu item is specifically to open a `.code-workspace` file.

As such we made slight adjustments to the file menu on macOS:
* a new entry "Open Folder..." allows to open a folder
* "Open Workspace..." was renamed to "Open Workspace from File..."

![macOS File Menu](images/1_61/macos-menu.png)

### File watching changes

The file watcher we use to detect changes to files and folders on disk changed to a [library](https://github.com/microsoft/vscode-nsfw) that can handle all of our supported platforms (Windows, Linux, macOS) and as such reduces the overhead of maintaining different watchers for different platforms. We plan to enable this library by default on all platforms. This iteration we enabled it on Windows and macOS, while Linux is planned shortly after.

The new watcher should be faster on startup and result in less CPU cycles spend on large folders. One downside of this benefit though is that the file watcher is no longer automatically detecting folders in a workspace that are symbolic links on macOS. If you have such a setup, you can use the new `files.watcherInclude` setting to explicitly add the path of a symbolic link to be included for file watching. On the upside, you can use this new setting on Windows to explicitly include symbolic link folders inside the workspace - something that was not possible before on Windows.

You should not notice any regressions in your day to day work, but if file watching is broken for you, please report an issue back to us. A new setting `files.legacyWatcher` was added to forcefully enable the old watcher in case of problems.

## Editor

### More fine grained support for minimap transparency

It is now possible to configure the minimap background opacity independently of the minimap text's opacity using the newly added `minimap.foregroundOpacity` color.


## Terminal

### Fixed dimensions
Statically set terminal dimensions for cases when line wrapping can be jarring or disruptive using `workbench.action.terminal.setDimensions`.

### Toggle wrapped lines
![Run to Line action in breakpoints gutter](images/1_61/terminal-content-width.gif)
Toggle the terminal width between fitting the full contents and wrapped lines via `kb(workbench.action.terminal.sizeToContentWidth)` or using the tab context menu action `Toggle Size to Content Width`.

### State

Extensions can benefit from knowing whether or not a terminal has been interacted with by the user. For example, an extension might want to wait until a user has interacted with the terminal to run an action.

Terminal state, including `isInteractedWith`, can now be known by extensions using:

```
export const onDidChangeTerminalState: Event<Terminal>;
readonly state: TerminalState;
```

### Custom title and description
Terminal names are traditonally the name of the process they're associated with. Thus, it can be difficult to distinguish between them.

We now support configuring both title and description to help with this using variables described in `terminal.integrated.tabs.title` and `terminal.integrated.tabs.description`

### Emoji IMEs
Emojis are now supported for IMEs on macOS

### Alt buffer active context key
Some terminal UI apps, like nano, use keybindings that are consumed by the workbench, which limits their functionality when integrated within VS Code. A new context key, `TerminalContextKeys.altBufferActive`, directs keybindings to the terminal instead of the workbench when the alt buffer is active to work around this.

## Languages

### New JavaScript and TypeScript language status item

<!-- TODO: mjbvz -->

### IntelliSense across opened files on github.dev

<!-- TODO: mjbvz -->

### More consistent folding of JSX tags

<!-- TODO: mjbvz https://github.com/microsoft/vscode/issues/132049 -->

## Preview Features

### TypeScript 4.5 support

<!-- TODO: mjbvz -->

### Restore terminal sessions across application restarts

When a VS Code window is closed, terminal processes get disposed of.

This iteration, we've added opt-in support for restoring the buffer and recreating the processes under configurable conditions found under `terminal.integrated.persistentSessionReviveProcess`.

## Extension authoring

### Platform specific extensions

Extensions can now publish different VSIXs for each platform (Windows, Linux, macOS) VS Code is running on. We call such extensions  **platform-specific extensions**. Starting with version 1.61.0, VS Code looks for the extension package that matches the current platform.

Platform-specific extensions are useful if your extension has platform-specific libraries or dependencies, so you can control the exact binaries that are included in a platform package. A common use case is the use of **native node modules**.

More about this can be found in our [platform-specific extensions documentation](https://code.visualstudio.com/api/working-with-extensions/publishing-extension#platformspecific-extensions).

### Webview UI Toolkit for Visual Studio Code

The Webview UI Toolkit is a component library for building webview-based extensions in Visual Studio Code.

![Webview Toolkit Component Artwork](images/1_61/webview-ui-toolkit-artwork.png)

Features of the library include:

- **Implements the Visual Studio Code design language:** create extensions that have a consistent look and feel with the rest of the editor.
- **Automatic support for color themes:** All components are designed with theming in mind and will automatically display the current editor theme.
- **Use any tech stack:** The library ships as a set of web components, meaning developers can use the toolkit no matter what tech stack (React, Vue, Svelte, etc.) their extension is built with.
- **Accessible out of the box:** All components ship with web standard compliant ARIA labels and keyboard navigation.

<!-- In-product release notes styles.  Do not modify without also modifying regex in gulpfile.common.js -->
<a id="scroll-to-top" role="button" title="Scroll to top" aria-label="scroll to top" href="#"><span class="icon"></span></a>
<link rel="stylesheet" type="text/css" href="css/inproduct_releasenotes.css"/>

### Enable file system providers to declare a file as readonly

File system providers can now mark individual files as readonly via a new `permissions` property on the `FileStat` by setting the value of the property to `FilePermission.Readonly`. Readonly files are not editable.

**Note:** If all files should be treated readonly, you can use the existing `isReadonly` option when calling `registerFileSystemProvider`.

### Settings editor extension categories

The Settings editor now displays a subtree for an extension's `contributes.configuration` endpoint when there are multiple categories.

To create multiple categories, the `contributes.configuration` accepts an array of configurations, and the `title` key of each configuration is used for the section headings. There is also an `order` field, which allows categories to be re-ordered within the subtree.

<img alt="New Extension table of contents showing CSS language features having its own subtree" src="images/1_61/extension-toc-subtree.png" height="400px" />

### Type hierarchy

The API proposal for adding type hierarchy providers has been finalized.

### WebviewOptions.enableForms


### Running web extension tests on test data

The [@vscode/test-web node](https://www.npmjs.com/package/@vscode/test-web) module offers a CLI and API to test web extensions in Chromium, Firefox or Webkit.

New for this milestone is the option `folderPath` that allows to open VS Code for the Web on test data. A in-memory file system contains the resources of the given location so that tests have something to work with.

```sh
vscode-test-web --browserType=chromium --extensionDevelopmentPath=$extensionLocation $testDataLocation
```


<!-- TODO: mjbvz -->

## Engineering

### Switching to dompurify to sanitize rendered html

<!-- TODO: mjbvz -->

### Using the open command for Big Sur CLI

On Big Sur, we now use the open command to spawn Code when launched from the command line. This change allows Code to open as though it were launched from the dock, which fixes some issues involving entitlements.

## Contributions to extensions

### Jupyter

**Debugging**

VS Code now supports full debug features for Jupyter notebooks. To try it out, make sure you have `ipykernel` v6+ installed as your selected kernel, set a breakpoint, and select the **Debug Cell** command.

![Debugging Jupyter notebook](images/1_60/jupyter-debug.gif)

**Remote Debugging**

You can also use Run by Line and debug Jupyter notebooks using remote kernels. To try it out, connect to your remote kernel with the `Jupyter: Specify local or remote Jupyter server for connections` command, make sure you have `ipykernel` v6+ installed as your selected kernel, and use Run by Line or debugging as usual.

### GitHub Pull Requests and Issues

Work continues on the [GitHub Pull Requests and Issues](https://marketplace.visualstudio.com/items?itemName=GitHub.vscode-pull-request-github) extension, which allows you to work on, create, and manage pull requests and issues. Checkout the [changelog for the 0.31.0](https://github.com/microsoft/vscode-pull-request-github/blob/main/CHANGELOG.md#0310) release of the extension to see the highlights.

## Proposed extension APIs

Every milestone comes with new proposed APIs and extension authors can try them out. As always, we want your feedback. This is what you have to do to try out a proposed API:

* You must use Insiders because proposed APIs change frequently.
* You must have this line in the `package.json` file of your extension: `"enableProposedApi": true`.
* Copy the latest version of the [vscode.proposed.d.ts](https://github.com/microsoft/vscode/blob/main/src/vs/vscode.proposed.d.ts) file into your project's source location.

You cannot publish an extension that uses a proposed API. There may be breaking changes in the next release and we never want to break existing extensions.

### TaskPresentationOptions close property

The `close` property, which is a `presentation` property in the `tasks.json` schema, is available in the `TaskPresentationOptions` API. It functions in the same way as the matching `tasks.json` property by controlling whether the terminal will be closed upon completion of the task.

### Tabs API

An API for reading and manipulating tabs has been added as proposed API. This unblocks common feature requests such as wanting access to the list of open resources when there is not a backing `textDocument`. Please provide any feedback regarding this API [here](https://github.com/microsoft/vscode/issues/133532).

### Kernel preloads now use JavaScript modules

<!-- TODO: mjbvz -->

## Settings

### Telemetry Setting Deprecation
`telemetry.enableTelemetry` and `telemetry.enableCrashReporter` have been deprecated in favor of `telemetry.telemetryLevel`. In future iterations the settings will be phased out completely. `telemetry.telemetryLevel` allows higher configuration granularity now allowing users to select if they want to only allow error telemetry to be sent. Values of "error" or above will also enable the crash reporter.

## Notable fixes
<<<<<<< HEAD

=======
* [130407](https://github.com/microsoft/vscode/issues/130407): \[trivial\] settings>files: exclude changing pattern as (blank) won't deletable
>>>>>>> 9c588944
* [133910](https://github.com/microsoft/vscode/issues/133910): Show an error when resolving shell environment fails or is timing out
* [133567](https://github.com/microsoft/vscode/issues/133567): accessibility: the labels for the top-level tree nodes in find references all just read "true"
* [133149](https://github.com/microsoft/vscode/issues/133149): Task terminal marked failed for info/warning-level problems.
* [133976](https://github.com/microsoft/vscode/issues/133976): Allow to open a `.code-workspace` via protocol URL

## Thank you

Last but certainly not least, a big _**Thank You**_ to the following people who contributed this month to VS Code:

Contributions to our issue tracking:

* [John Murray (@gjsjohnmurray)](https://github.com/gjsjohnmurray)
* [Andrii Dieiev (@IllusionMH)](https://github.com/IllusionMH)
* [CodeCrazy-ywt (@CodeCrazy-ywt)](https://github.com/CodeCrazy-ywt)
* [ArturoDent (@ArturoDent)](https://github.com/ArturoDent)
* [Alberto Santin (@albertosantini)](https://github.com/albertosantini)
* [Tarunav.BA (@TarunavBA)](https://github.com/TarunavBA)
* [Simon Chan (@yume-chan)](https://github.com/yume-chan)

Contributions to `vscode`:

* [@adaex (Aex)](https://github.com/adaex)
  * Update to latest seti-ui icon theme [PR #131856](https://github.com/microsoft/vscode/pull/131856)
  * Update to latest seti-ui icon theme [PR #132512](https://github.com/microsoft/vscode/pull/132512)
* [@aghArdeshir (aghArdeshir)](https://github.com/aghArdeshir): Remove IE-support for clipboard data [PR #133679](https://github.com/microsoft/vscode/pull/133679)
* [@AiverReaver (Ashish Vagish)](https://github.com/AiverReaver): added feature to add keybinding to Copy Command Title(fix #131350) [PR #131436](https://github.com/microsoft/vscode/pull/131436)
* [@AkatQuas (Akat)](https://github.com/AkatQuas)
  * fix(html-language-feature): remove vague statement [PR #132508](https://github.com/microsoft/vscode/pull/132508)
  * fix: early return on cancellation [PR #132523](https://github.com/microsoft/vscode/pull/132523)
* [@akosyakov (Anton Kosyakov)](https://github.com/akosyakov): apply installation options for extensions from vsix files [PR #131786](https://github.com/microsoft/vscode/pull/131786)
* [@armanio123 (Armando Aguirre)](https://github.com/armanio123): Add jsxAttributeCompletionStyle setting [PR #133920](https://github.com/microsoft/vscode/pull/133920)
* [@CGNonofr (Loïc Mangeonjean)](https://github.com/CGNonofr): Add resolveCodeAction to monaco registerCodeActionProvider [PR #133335](https://github.com/microsoft/vscode/pull/133335)
* [@crackalak (Dan Hughes)](https://github.com/crackalak): Added `ariaContainerElement` to `IStandaloneEditorConstructionOptions` [PR #131865](https://github.com/microsoft/vscode/pull/131865)
* [@crimx (CRIMX)](https://github.com/crimx): fix: correct submenu position calculation [PR #133596](https://github.com/microsoft/vscode/pull/133596)
* [@davidanthoff (David Anthoff)](https://github.com/davidanthoff): Add setKernelSpecAndLanguageInfo to ipynb ext [PR #132298](https://github.com/microsoft/vscode/pull/132298)
* [@door-bell (Tim)](https://github.com/door-bell): Fix formatting on setting workbench scroll sensitivity setting description [PR #132214](https://github.com/microsoft/vscode/pull/132214)
* [@DragWx](https://github.com/DragWx): Allow bracket pairs to share open tokens or close tokens in the colorizer [PR #132504](https://github.com/microsoft/vscode/pull/132504)
* [@fwcd (FW)](https://github.com/fwcd): Add Citation File Format (`.cff`) to the recognized YAML file extensions [PR #131323](https://github.com/microsoft/vscode/pull/131323)
* [@gjsjohnmurray (John Murray)](https://github.com/gjsjohnmurray)
  * Append hint text to placeholder if input supports history [PR #129324](https://github.com/microsoft/vscode/pull/129324)
  * Prevent duplicate '(read-only)' suffix on window title (#132127) [PR #132134](https://github.com/microsoft/vscode/pull/132134)
* [@heartacker](https://github.com/heartacker): add cmd+i (mac), ctrl+i (linux/win) as additional intellisense toggleSuggestionDetails
 [PR #131976](https://github.com/microsoft/vscode/pull/131976)
* [@IllusionMH (Andrii Dieiev)](https://github.com/IllusionMH): Fix keys used to resolve terminal settings [PR #132851](https://github.com/microsoft/vscode/pull/132851)
* [@jackos (Jack Clayton)](https://github.com/jackos): Added close field in vscode.d.ts interface TaskPresntationOptions [PR #131127](https://github.com/microsoft/vscode/pull/131127)
* [@jeanp413 (Jean Pierre)](https://github.com/jeanp413): Fixes terminal editor tab displays content from another terminal editor tab [PR #131211](https://github.com/microsoft/vscode/pull/131211)
* [@jwei98 (Justin Wei)](https://github.com/jwei98): Do not fold closing tag [PR #132316](https://github.com/microsoft/vscode/pull/132316)
* [@LEGOL2 (Sebastian Łużyński)](https://github.com/LEGOL2): Increase max file size for file comparison [PR #127860](https://github.com/microsoft/vscode/pull/127860)
* [@MarkZuber (Mark Zuber)](https://github.com/MarkZuber): Add telemetry to extension host startup success/fail [PR #131917](https://github.com/microsoft/vscode/pull/131917)
* [@MasterOdin (Matthew Peveler)](https://github.com/MasterOdin): Docs: Fix grammar on language and value docstrings [PR #132782](https://github.com/microsoft/vscode/pull/132782)
* [@matkoniecz (Mateusz Konieczny)](https://github.com/matkoniecz): recognise .geojson as json, fixes #129329 [PR #129330](https://github.com/microsoft/vscode/pull/129330)
* [@philnagel (Philipp Nagel)](https://github.com/philnagel): Recognize .pyt files in Python extension [PR #133546](https://github.com/microsoft/vscode/pull/133546)
* [@SNDST00M (SNDST00M: M.U.N.I.N)](https://github.com/SNDST00M): Whitelist comments in all JSON files [PR #129206](https://github.com/microsoft/vscode/pull/129206)
* [@ssigwart (Stephen Sigwart)](https://github.com/ssigwart)
  * Fix fold jumping with no parent fold [PR #130309](https://github.com/microsoft/vscode/pull/130309)
  * Make go to next/prev folding range more intuitive [PR #133363](https://github.com/microsoft/vscode/pull/133363)
  * Fix Typescript NLS JSON [PR #134179](https://github.com/microsoft/vscode/pull/134179)
* [@Suven-p (Suven-p)](https://github.com/Suven-p): Remove colorized bracket pair for plain text files [PR #132534](https://github.com/microsoft/vscode/pull/132534)
* [@Un-index](https://github.com/Un-index): Update iframe.ts [PR #132577](https://github.com/microsoft/vscode/pull/132577)
* [@utajum (Vladimir Tasic)](https://github.com/utajum): Minimap - highlight all instances of selected word [PR #132584](https://github.com/microsoft/vscode/pull/132584)
* [@youngjuning (洛竹)](https://github.com/youngjuning): fix: GetSessionOptions -> AuthenticationGetSessionOptions [PR #131644](https://github.com/microsoft/vscode/pull/131644)
* [@yume-chan (Simon Chan)](https://github.com/yume-chan)
  * fix: progress text in welcome page [PR #133812](https://github.com/microsoft/vscode/pull/133812)
  * fix: avoid stack overflow when loading bracket guides for large files [PR #134189](https://github.com/microsoft/vscode/pull/134189)

Contributions to `vscode-eslint`:

* [@eungyeole (Eungyeol)](https://github.com/eungyeole): Add exception to a .gitignore [PR #1332](https://github.com/microsoft/vscode-eslint/pull/1332)
* [@geekanant (Anant Patni)](https://github.com/geekanant): fix: tasks typo [PR #1342](https://github.com/microsoft/vscode-eslint/pull/1342)

Contributions to `vscode-html-languageservice`:

* [@domdomegg (Adam Jones)](https://github.com/domdomegg): Update method and formmethod HTML attrs capitalization [PR #113](https://github.com/microsoft/vscode-html-languageservice/pull/113)
* [@ssigwart (Stephen Sigwart)](https://github.com/ssigwart): Add doNotAddAttributeQuotes setting to disable automatic quotes [PR #112](https://github.com/microsoft/vscode-html-languageservice/pull/112)

Contributions to `vscode-json-languageservice`:

* [@dsherret (David Sherret)](https://github.com/dsherret): fix: clear `JsonSchemaService` local single resource cache on schema change [PR #105](https://github.com/microsoft/vscode-json-languageservice/pull/105)

Contributions to `vscode-languageserver-node`:

* [@AkatQuas (Akat)](https://github.com/AkatQuas): fix: modify some comments in jsdoc [PR #817](https://github.com/microsoft/vscode-languageserver-node/pull/817)
* [@link89](https://github.com/link89): fix import of jsonrpc module [PR #805](https://github.com/microsoft/vscode-languageserver-node/pull/805)

Contributions to `vscode-pull-request-github`:

* [@burkeholland (Burke Holland)](https://github.com/burkeholland)
  * Fixes #2259 [PR #2909](https://github.com/microsoft/vscode-pull-request-github/pull/2909)
  * Respect remote link type for upstream [PR #2929](https://github.com/microsoft/vscode-pull-request-github/pull/2929)
  * Button sizes don't look right when PR title is wrapped [PR #2966](https://github.com/microsoft/vscode-pull-request-github/pull/2966)
  * Focus border is used on assignees when it's not focused [PR #2967](https://github.com/microsoft/vscode-pull-request-github/pull/2967)
  * Create commit select horizontal padding is too high [PR #2970](https://github.com/microsoft/vscode-pull-request-github/pull/2970)
  * Fixes Tick SVG doesn't look right #2950 [PR #2971](https://github.com/microsoft/vscode-pull-request-github/pull/2971)
  * PR created x minutes ago is cut off in small tabs [PR #2985](https://github.com/microsoft/vscode-pull-request-github/pull/2985)
  * Lowercase branch names [PR #2986](https://github.com/microsoft/vscode-pull-request-github/pull/2986)
  * Skipped status check is shown as pending [PR #3005](https://github.com/microsoft/vscode-pull-request-github/pull/3005)
* [@lgarron (Lucas Garron)](https://github.com/lgarron): GitHub permalinks: Deduplicate the line number if the range is one line. [PR #2980](https://github.com/microsoft/vscode-pull-request-github/pull/2980)
* [@moshfeu (Mosh Feu)](https://github.com/moshfeu): fix: make pending checks "show" button / link accessible [PR #2972](https://github.com/microsoft/vscode-pull-request-github/pull/2972)

Contributions to `vscode-references-view`:

* [@Eskibear (Yan Zhang)](https://github.com/Eskibear): show type hierarchy [PR #71](https://github.com/microsoft/vscode-references-view/pull/71)

Contributions to `vscode-vsce`:

* [@prashantvc (Prashant Cholachagudda)](https://github.com/prashantvc): Fixed an issue where search returns ADO and VSIDE [PR #606](https://github.com/microsoft/vscode-vsce/pull/606)
* [@wangweixuan (Wang Weixuan)](https://github.com/wangweixuan): Supports repository shorthand [PR #598](https://github.com/microsoft/vscode-vsce/pull/598)
* [@youngjuning (洛竹)](https://github.com/youngjuning): chore: add defaultIgnore item [PR #614](https://github.com/microsoft/vscode-vsce/pull/614)

Contributions to `language-server-protocol`:

* [@larshp (Lars Hvam)](https://github.com/larshp): semantic highlighting range, does not return delta [PR #1345](https://github.com/microsoft/language-server-protocol/pull/1345)
* [@rcjsuen (Remy Suen)](https://github.com/rcjsuen): Reorder words to fix the grammar [PR #1347](https://github.com/microsoft/language-server-protocol/pull/1347)

Contributions to `monaco-editor-webpack-plugin`:

* [@six-ponies (马騳骉)](https://github.com/six-ponies): fix: Failed to execute 'importScripts' on 'WorkerGlobalScope': The URL xxx is invalid. [PR #160](https://github.com/microsoft/monaco-editor-webpack-plugin/pull/160)<|MERGE_RESOLUTION|>--- conflicted
+++ resolved
@@ -292,11 +292,7 @@
 `telemetry.enableTelemetry` and `telemetry.enableCrashReporter` have been deprecated in favor of `telemetry.telemetryLevel`. In future iterations the settings will be phased out completely. `telemetry.telemetryLevel` allows higher configuration granularity now allowing users to select if they want to only allow error telemetry to be sent. Values of "error" or above will also enable the crash reporter.
 
 ## Notable fixes
-<<<<<<< HEAD
-
-=======
 * [130407](https://github.com/microsoft/vscode/issues/130407): \[trivial\] settings>files: exclude changing pattern as (blank) won't deletable
->>>>>>> 9c588944
 * [133910](https://github.com/microsoft/vscode/issues/133910): Show an error when resolving shell environment fails or is timing out
 * [133567](https://github.com/microsoft/vscode/issues/133567): accessibility: the labels for the top-level tree nodes in find references all just read "true"
 * [133149](https://github.com/microsoft/vscode/issues/133149): Task terminal marked failed for info/warning-level problems.
