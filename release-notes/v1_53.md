---
Order: 62
TOCTitle: January 2021
PageTitle: Visual Studio Code January 2021
MetaDescription: Learn what is new in the Visual Studio Code January 2021 Release (1.53)
MetaSocialImage: 1_53/release-highlights.png
Date: 2021-2-3
DownloadVersion: 1.53.0
---
# January 2021 (version 1.53)

<!-- DOWNLOAD_LINKS_PLACEHOLDER -->

Welcome to the Insiders build. These are the preliminary notes for the January 1.53 release of Visual Studio Code. As we get closer to the release date, you'll find details below about new features and important fixes.

> **Note**: Our last Insider build of 2020 will go out on December 22. The first Insider build of 2021 will go out on January 5.

Until the January milestone release notes are available, you can still track our progress:

* **[January iteration plan](https://github.com/microsoft/vscode/issues/112419)** - Review what's planned for the milestone.
* **[Commit log](https://github.com/Microsoft/vscode/commits/master)** - GitHub commits to the vscode open-source repository.
* **[Closed issues](https://github.com/Microsoft/vscode/issues?q=is%3Aissue+milestone%3A%22December%2FJanuary+2021%22+is%3Aclosed)** - Resolved bugs and implemented feature requests in the milestone.

We really appreciate people trying our new features as soon as they are ready, so check back here often and learn what's new.

If you find issues or have suggestions, you can enter them in the [VS Code repository](https://github.com/Microsoft/vscode/issues) on GitHub.

## Integrated Terminal

### Remote Layout Persists

Terminal layout is restored on remote terminal reconnection.

![In a remote window, three split terminals are created and resized. On reload, the layout appears unchanged.](images/1_53/terminal-splits-persist.gif)

## Thank you

Last but certainly not least, a big _**Thank You**_ to the following people who contributed this month to VS Code:

Contributions to our issue tracking:

Contributions to `vscode`:

Contributions to `language-server-protocol`:

* [Danny Tuppeny (@DanTup)](https://github.com/DanTup): Remove duplicate URI definition [PR #1167](https://github.com/microsoft/language-server-protocol/pull/1167)
* [Rafał Chłodnicki (@rch)](https://github.com/rchl): Fix case of textEdit link [PR #1169](https://github.com/microsoft/language-server-protocol/pull/1169)
<<<<<<< HEAD
=======
* [Lev Chelyadinov (@illright)](https://github.com/illright): Patch up the docs [PR 1176](https://github.com/microsoft/language-server-protocol/pull/1176)

Contributions to `vscode-languageserver-node`:

* [strager (@strager)](https://github.com/strager): Fix hang when server crashes during shutdown [PR #715](https://github.com/microsoft/vscode-languageserver-node/pull/715)
* [Lev Chelyadinov (@illright)](https://github.com/illright): Make the moniker capability optional as per the spec [PR #720](https://github.com/microsoft/vscode-languageserver-node/pull/720)

>>>>>>> ebb470b3

<!-- In-product release notes styles.  Do not modify without also modifying regex in gulpfile.common.js -->
<a id="scroll-to-top" role="button" title="Scroll to top" aria-label="scroll to top" href="#"><span class="icon"></span></a>
<link rel="stylesheet" type="text/css" href="css/inproduct_releasenotes.css"/><|MERGE_RESOLUTION|>--- conflicted
+++ resolved
@@ -13,8 +13,6 @@
 
 Welcome to the Insiders build. These are the preliminary notes for the January 1.53 release of Visual Studio Code. As we get closer to the release date, you'll find details below about new features and important fixes.
 
-> **Note**: Our last Insider build of 2020 will go out on December 22. The first Insider build of 2021 will go out on January 5.
-
 Until the January milestone release notes are available, you can still track our progress:
 
 * **[January iteration plan](https://github.com/microsoft/vscode/issues/112419)** - Review what's planned for the milestone.
@@ -27,7 +25,7 @@
 
 ## Integrated Terminal
 
-### Remote Layout Persists
+### Remote layout persistance
 
 Terminal layout is restored on remote terminal reconnection.
 
@@ -44,17 +42,13 @@
 Contributions to `language-server-protocol`:
 
 * [Danny Tuppeny (@DanTup)](https://github.com/DanTup): Remove duplicate URI definition [PR #1167](https://github.com/microsoft/language-server-protocol/pull/1167)
+* [Lev Chelyadinov (@illright)](https://github.com/illright): Patch up the docs [PR 1176](https://github.com/microsoft/language-server-protocol/pull/1176)
 * [Rafał Chłodnicki (@rch)](https://github.com/rchl): Fix case of textEdit link [PR #1169](https://github.com/microsoft/language-server-protocol/pull/1169)
-<<<<<<< HEAD
-=======
-* [Lev Chelyadinov (@illright)](https://github.com/illright): Patch up the docs [PR 1176](https://github.com/microsoft/language-server-protocol/pull/1176)
 
 Contributions to `vscode-languageserver-node`:
 
+* [Lev Chelyadinov (@illright)](https://github.com/illright): Make the moniker capability optional as per the spec [PR #720](https://github.com/microsoft/vscode-languageserver-node/pull/720)
 * [strager (@strager)](https://github.com/strager): Fix hang when server crashes during shutdown [PR #715](https://github.com/microsoft/vscode-languageserver-node/pull/715)
-* [Lev Chelyadinov (@illright)](https://github.com/illright): Make the moniker capability optional as per the spec [PR #720](https://github.com/microsoft/vscode-languageserver-node/pull/720)
-
->>>>>>> ebb470b3
 
 <!-- In-product release notes styles.  Do not modify without also modifying regex in gulpfile.common.js -->
 <a id="scroll-to-top" role="button" title="Scroll to top" aria-label="scroll to top" href="#"><span class="icon"></span></a>
