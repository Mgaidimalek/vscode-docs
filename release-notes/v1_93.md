---
Order: 102
TOCTitle: August 2024
PageTitle: Visual Studio Code August 2024
MetaDescription: Learn what is new in the Visual Studio Code August 2024 Release (1.93)
MetaSocialImage: 1_93/release-highlights.png
Date: 2024-9-1
DownloadVersion: 1.93.0
---
# August 2024 (version 1.93)

<!-- DOWNLOAD_LINKS_PLACEHOLDER -->

---

Welcome to the August 2024 release of Visual Studio Code. There are many updates in this version that we hope you'll like, some of the key highlights include:

* [Profiles editor](#new-profiles-editor) - Switch and manage your profiles from a single place.
* [IntelliSense on vscode.dev](#full-project-intellisense-and-package-typings-on-vscodedev) - Boost your JS & TS coding in vscode.dev with IntelliSense.
* [Django unit test support](#django-unit-test-support) - Discover and run Django unit tests from the Test Explorer.
* [AI-generated Debug configurations](#github-copilot) - Get started quickly with debugging and AI-generated debug configurations.
* [Chat participant detection](#automatic-chat-participant-detection-in-chat-view) - Automatically detect the relevant chat participant for your prompt.
* [Inline Chat](#inline-chat-from-current-line) - Improved inline Chat context by adding the code you're working on.
* [Notebook diff viewer](#notebooks) - Efficiently review changes in notebooks by collapsing unchanged cells.

>If you'd like to read these release notes online, go to [Updates](https://code.visualstudio.com/updates) on [code.visualstudio.com](https://code.visualstudio.com).
**Insiders:** Want to try new features as soon as possible? You can download the nightly [Insiders](https://code.visualstudio.com/insiders) build and try the latest updates as soon as they are available.

## Accessibility

### Resize table columns via the keyboard

A new command, `list.resizeColumn`, enables you to resize columns by using the keyboard. For instance, you could apply this to columns in the Keyboard Shortcuts editor.

<video src="images/1_93/resize-columns.mp4" title="Resize columns in the Keyboard Shortcuts editor via the keyboard." autoplay loop controls muted></video>

### Screen reader support for `accessibility.voice.autoSynthesize`

We've updated the <a href="vscode://settings/accessibility.voice.autoSynthesize" codesetting="true">`accessibility.voice.autoSynthesize`</a> setting to enable screen reader users to opt-in to hearing chat responses announced by our synthesizer, instead of getting aria alerts.

### Debugging improvements

When you're debugging with the focus in an editor, invoking the **Debug: Add to Watch** command now announces the variable's value for screen reader users.

Additionally, the Debug accessibility help dialog was improved for better thoroughness.

## Workbench

### New Profiles editor

The new Profiles editor is now generally available for all in Visual Studio Code. The new Profiles editor enables you to manage profiles from a single place. This experience includes creating new profiles, editing and deleting existing profiles, and importing and exporting profiles to share with others. For more information, see the [documentation](https://code.visualstudio.com/docs/editor/profiles).

![Profiles editor](images/1_93/profiles-editor.png)

### Linux support for window control overlays

A new setting <a href="vscode://settings/window.experimentalControlOverlay" codesetting="true">`window.experimentalControlOverlay`</a> enables native window controls to appear, even when a custom title bar is enabled via the <a href="vscode://settings/window.titleBarStyle" codesetting="true">`window.titleBarStyle`</a> setting.

![Linux window control overlays.](images/1_93/linux-wco.png)

Out of the box, we have not yet enabled the custom title by default on Linux, but we plan to do so eventually. Once you turn on a custom title, native window control overlays will appear automatically. We welcome any feedback you find when using this new feature!

### Comments sorting

Comments can now be sorted by their position in the file or by date.

![Comment sorting options](images/1_93/comment-sorting-options.png)

### Copy settings URL from Settings editor

You can copy a direct URL to a specific setting from the Settings editor. When you navigate to the settings URL, it opens VS Code and focuses the corresponding setting in the Settings editor.

![Copy setting URL](images/1_93/copy-setting-url.gif)

### Ability to reverse explorer sort
An additional sort option, <a href="vscode://settings/explorer.sortOrderReverse" codesetting="true">`explorer.sortOrderReverse`</a>, has been added which allows you to reverse any of the various explorer sort configurations providing further sorting flexibilty.

## Editor

### Lightbulb improvements

In the previous milestone, we improved the location where the Code Actions lightbulb icon is shown. We've now decided to set <a href="vscode://settings/editor.lightbulb.enabled" codesetting="true">`editor.lightbulb.enabled`</a> to `onCode` by default. This means that the lightbulb icon is only shown when the cursor is on lines with source code, so it will show up less frequently.

### Color theming for action lists

The color of the action list control, such as the Code Action menu, can be configured by themes with the `editorActionList-background`, `editorActionList-foreground`, `editorActionList-focusForeground`, and `editorActionList-focusBackground` keys. By default, the action list control theme matches that of Quick Pick and Command Palette. Get more info about [customizing a color theme](https://code.visualstudio.com/docs/getstarted/themes#_customize-a-color-theme).

## Languages

### Renamed "SQL" to "MS SQL"

The language name for SQL files has been renamed from "SQL" to "MS SQL" to better reflect the language's focus on Microsoft SQL Server (T-SQL) syntax. The file extension for this language mode is still `.sql` and the syntax highlighting remains unchanged.

### New YAML grammar

We've adopted a new and better-maintained grammar for YAML syntax highlighting. This new grammar solves some bugs that the old, unmaintained, grammar had.

### Full project Intellisense and package typings on vscode.dev

Working with JavaScript and TypeScript on [VS Code for the Web](https://vscode.dev) just got a whole lot better. To start off, we've implemented package IntelliSense, so you can see suggestions and documentation from any imported package, such as `react`. This works much like it does in the desktop version of VS Code.

![IntelliSense and error reporting for an imported package on vscode.dev](images/1_93/ts-web-full-project-intellisense.png)

In TypeScript files, we offer IntelliSense for packages listed in your `package.json`. JavaScript files are a little more flexible and use [automatic type acquisition](https://code.visualstudio.com/docs/nodejs/working-with-javascript#_typings-and-automatic-type-acquisition), which offers IntelliSense for any package imported into the current file, even if it's not listed in the `package.json`.

Thanks to package IntelliSense, we've also enabled full project IntelliSense for JavaScript and TypeScript projects. This greatly improves navigation through code, letting you correctly **Go to Definition** and **Find All References** to any symbol in your project. It also enables type error reporting. We now even support auto-imports while writing code.

![Finding all references of a symbol in a TypeScript project](images/1_93/ts-web-peek-refs.png)

Package typings and full project IntelliSense are supported in Chrome, Edge, and Firefox. Safari is not yet supported, as it does not implement [`ReadableByteStreamController`](https://developer.mozilla.org/en-US/docs/Web/API/ReadableByteStreamController).

## Source Control

### Source Control Graph view

Based on user feedback, we have moved the history graph that was enabled last milestone from the Source Control view into a new view called **Source Control Graph**. This reduces the information overload from the main view and enables you to hide/collapse/move the new view as you see fit. This also lays the foundation for a full-featured history graph.

The Source Control Graph view currently shows the remote/base for the current branch. In the next milestone, we are working on adding the capability to filter the graph to any repository reference, and improving the experience for workspaces with multiple repositories.

![Source Control Graph view showing a graph visualization of the repository.](images/1_93/scm-graph.png)

_Theme: [GitHub Sharp](https://marketplace.visualstudio.com/items?itemName=joaomoreno.github-sharp-theme) (preview on [vscode.dev](https://vscode.dev/editor/theme/joaomoreno.github-sharp-theme))_

### Support for "reftable" format

[Git 2.45](https://github.blog/open-source/git/highlights-from-git-2-45/#preliminary-reftable-support) added preliminary support for the new reference storage backend called "reftable". This milestone, we updated the built-in Git extension to support this new reference storage backend.

Using Git 2.45, you can either create or clone a repository that uses the new reference storage backend with the `--ref-format=reftable` flag. Git 2.46 also added support for migrating an existing repository to use the new reference storage format by using the [`git refs migrate`](https://git-scm.com/docs/git-refs/2.46.0) command.

Please note that the new reference storage backend is still considered experimental.

### Compact folders setting

Thanks to a community contribution, we have added a new setting, <a href="vscode://settings/scm.compactFolders" codesetting="true">`scm.compactFolders`</a>, to control whether folders are rendered in compact form in the Source Control view when changes are viewed as a tree.

## Terminal

### Julia and NuShell support

There's now shell integration support for Julia and NuShell. This enables features such as [command decorations](https://code.visualstudio.com/docs/terminal/shell-integration#_command-decorations-and-the-overview-ruler) and [run recent command](https://code.visualstudio.com/docs/terminal/shell-integration#_run-recent-command) for these shell types.

### Move multiple terminal tabs

You can now multi-select terminal tabs and move them around the list of terminals as an ordered group.

### Command guide setting and color theming

The command guide is a bar that shows up beside a command and its output when hovered. You can now disable the [command guide](https://code.visualstudio.com/docs/terminal/shell-integration#_command-guide) with the <a href="vscode://settings/terminal.integrated.shellIntegration.showCommandGuide" codesetting="true">`terminal.integrated.shellIntegration.showCommandGuide`</a> setting and the color can be configured by themes with the `terminalCommandGuide.foreground` theme key.

## Notebooks

### Show or hide unchanged cells in the diff view

The notebook diff view now hides unchanged cells, which enables you to focus on the changed cells.
At the same time, the input of all unchanged cells is always collapsed.

<video src="images/1_93/notebook_diff_unchanged.mp4" title="Notebook diff editor hides unchanged regions." autoplay loop controls muted></video>

### Manage whitespace in the diff view

The notebook diff view now respects the following setting:

* <a href="vscode://settings/diffEditor.ignoreTrimWhitespace" codesetting="true">`diffEditor.ignoreTrimWhitespace`</a> - Ignore leading and trailing (trim) whitespace when showing differences.

<video src="images/1_93/notebook_diff_whitespace.mp4" title="Notebook diff editor ignores leading and trailing whitespace." autoplay loop controls muted></video>

### Sticky Scrolling for Notebook execution count

The execution count of a code cell now sticks to the bottom of the screen when scrolling down a code cell. This makes it easier to see the execution state and update when working in a long code cell.

<video src="images/1_93/notebook_execution_count_sticky_scroll.mp4" title="Notebook execution count remain visible during scrolling" autoplay loop controls muted></video>

## Tasks

### Keep task terminal open on process exit

If a task's terminal process exits with a non-zero code, we now keep the terminal open for easier debugging.

## Debug

### Find control

You can now open the Find control in the Debug Console (`kb(repl.action.find)`) to search for results in the input. Support for searching results in the output will be investigated in future milestones.

You can also access the control via the action `Debug Console: Focus Find` that appears on the Debug Console's toolbar to the right of the Filter control.

## Testing


## Installer

The Debian package now prompts you to confirm whether you want to add the [packages.microsoft.com](https://packages.microsoft.com) repository. This enables you to update the package afterwards by using apt.

![Terminal showing the prompt for adding the Microsoft packages repo during the install.](images/1_93/debian-debconf-pmc-ask.png)

## Remote Development

The [Remote Development extensions](https://marketplace.visualstudio.com/items?itemName=ms-vscode-remote.vscode-remote-extensionpack), allow you to use a [Dev Container](https://code.visualstudio.com/docs/devcontainers/containers), remote machine via SSH or [Remote Tunnels](https://code.visualstudio.com/docs/remote/tunnels), or the [Windows Subsystem for Linux](https://learn.microsoft.com/windows/wsl) (WSL) as a full-featured development environment.

Highlights include:

- Optional paths for Dev Container Templates
- Expanded compatibility for remote OSs with Remote - SSH

You can learn more about these features in the [Remote Development release notes](https://github.com/microsoft/vscode-docs/blob/main/remote-release-notes/v1_93.md).

## VS Code for the Web

The <a href="vscode://settings/git.openDiffOnClick" codesetting="true">`git.openDiffOnClick`</a> setting is now honored when browsing a GitHub repository on [https://vscode.dev](https://vscode.dev) or on the desktop with the [GitHub Repositories extension](https://marketplace.visualstudio.com/items?itemName=GitHub.remotehub).

![Open diff by selecting Open Changes for changed resources.](images/1_93/git-diff-click.gif)

## Contributions to extensions

### GitHub Copilot

#### Start debugging from Chat

A new experimental slash command, `/startDebugging`, is available on the `@vscode` chat participant. This command enables you to create a launch configuration and start debugging your app.

You can also access this command through the **Generate Debug Configuration with GitHub Copilot** option in the Create a launch.json Quick Pick.

![Generate Debug Configuration with GitHub Copilot is an option in the Create a launch.json file Quick Pick.](images/1_93/startDebugging.png)

To enable `/startDebugging`, configure the `github.copilot.advanced.startDebugging.experimental.enabled` setting in your `setting.json` file.

#### Automatic chat participant detection in Chat view

GitHub Copilot has several built-in chat participants, such as `@workspace`, which also contribute commands to the Chat view. Previously, you had to explicitly specify the chat participant and command in a chat prompt.

To make it easier to leverage chat participants with natural language, in the coming weeks, we're experimenting with enabling Copilot Chat to automatically route your question to a suitable participant or chat command.

![Participant detection in Chat view](images/1_93/participant-detection.png)

If the automatically-selected participant is not appropriate for your question, you can select the **rerun without** link at the top of the chat response to resend your question to Copilot.

You can enable or disable participant detection by configuring the <a href="vscode://settings/chat.experimental.detectParticipant.enabled" codesetting="true">`chat.experimental.detectParticipant.enabled`</a> setting.

#### Attach Context in Quick Chat

When using Quick Chat, you can now use the `Attach Context` action to attach context like files and symbol to your Copilot request.

<video src="images/1_93/attach-context-quick-chat.mp4" title="Attach context in Quick Chat." autoplay loop controls muted></video>

#### Improvements to chat history

You can open previous chat sessions from the chat history with the **Show Chats** button at the top of the Chat view. These sessions now have a more user-friendly, AI-generated name. You can also rename sessions manually by selecting the pencil icon on each row.

![The chat history picker.](images/1_93/chat-history.png)

These chat history entries are now also sorted by the date of their last request, and are labeled with their age.

> Note: Only new chat sessions get the AI-generated name, any chat sessions that you already had won't be renamed.

#### Chats saved in empty windows

Previously, VS Code wasn't saving chat sessions for empty windows (that don't have a folder or workspace open). Now, these sessions are saved as expected, and previous chats from an empty window can be loaded via the **Show Chats** button.

> **Note**: You should avoid opening and using the same chat session in multiple empty windows simultaneously.

#### Thumbs down feedback details

Did you get a response from Copilot Chat that wasn't what you expected? Help us out by selecting the **Thumbs down** button on the toolbar for a chat response. Now, it shows a dropdown with a few detailed options for you to describe the issue. You can also open the issue reporter from this menu.

![A dropdown showing extra details on the thumbs down button.](images/1_93/thumbs-down.png)

<<<<<<< HEAD
#### Inline Chat from current line
=======

#### Preview: Code generation instructions

The setting <a href="vscode://settings/github.copilot.chat.experimental.codeGeneration.instructions" codesetting="true">`github.copilot.chat.experimental.codeGeneration.instructions`</a> lets you define a set of instructions that will be added to every request that generates code. It can teach Copilot what libraries are preferred or what code style to use.

The instructions can be defined in the user or workspace settings but can be imported from files:

```json
  "github.copilot.chat.experimental.codeGeneration.instructions": [
    {
      "text": "Always add a comment: 'Generated by Copilot'."
    },
    {
      "text": "In TypeScript always use underscore for private field names."
    },
    {
      "file": "code-style.md" // import instructions from file `code-style.md`
    }
  ],
```

**myProject/code-style.md**
```
Always use React functional components.
Always add comments.
```

You can see from the references that the instructions were used.

![Copilot using code generation instrcutions](images/1_93/codeGenInstructions.png)


#### Preview: Inline Chat from current line
>>>>>>> c6840b26

You can now start inline Chat and use the current line as your prompt. There are three ways to do this

1. Enter **Inline Chat: Start in Editor with Current Line** from the **Command Palette** (`kb(workbench.action.showCommands)`)
1. Configure a keybinding for the **inlineChat.startWithCurrentLine** command, combine it with the `inlineChatExpansion` context key
1. Enable the <a href="vscode://settings/github.copilot.editor.enableInlineChatCompletionTrigger" codesetting="true">`github.copilot.editor.enableInlineChatCompletionTrigger`</a> setting, so that Copilot detects that the current line has mostly text instead of source code, and then starts inline Chat.

The following video shows how Copilot suggests to start inline Chat by detecting there's mostly text on the current line.

<video src="images/1_93/inline-with-line.mp4" title="Start Inline Chat via Completions" autoplay loop controls muted></video>

#### Inline Chat with temporal context

Often, when you're prompting Copilot, you're asking a question related to code you were just working on or looking at. Inline Chat can now use recently seen or edited code as context to provide more relevant suggestions.

This functionality is still experimental but also good to be tested by everyone. You can enable it via the <a href="vscode://settings/github.copilot.chat.experimental.temporalContext.enabled" codesetting="true">`github.copilot.chat.experimental.temporalContext.enabled`</a> setting.

### Python

#### Django unit test support

We are excited to announce support for one of our most [requested features](https://github.com/microsoft/vscode-python/issues/73): you can now  discover and run Django unit tests through the Test Explorer! For set up instructions on how to enable this functionality, [check our documentation](https://code.visualstudio.com/docs/python/testing#_django-unit-tests).

![Django unit tests discovered and run in the Test Explorer.](images/1_93/django-unittests.png)
_Theme: [Catppuccin Macchiato](https://marketplace.visualstudio.com/items?itemName=Catppuccin.catppuccin-vsc) (preview on [vscode.dev](https://vscode.dev/editor/theme/Catppuccin.catppuccin-vsc/Catppuccin%20Macchiato))_

As you explore this newly added feature, please provide feedback and report any issues in our [vscode-python repo](https://github.com/microsoft/vscode-python/issues) or by using the **Python: Report Issue** command.

#### Native REPL improvements

We made more improvements and bug fixes to the new Native REPL experience. We are rolling out the native REPL as the default target for [Smart Send](https://devblogs.microsoft.com/python/python-in-visual-studio-code-november-2023-release/#improvements-to-shift-enter-run-line-in-terminal) as an experiment, but if you are interested in trying this out, you can set <a href="vscode://settings/python.REPL.sendToNativeREPL" codesetting="true">`python.REPL.sendToNativeREPL`</a> in your User `settings.json` and reload your VS Code window.

#### Go to definition from inlay hints with Pylance

When [inlay hints are enabled](https://code.visualstudio.com/docs/python/settings-reference#_intellisense-engine-settings) with Pylance, you can now more conveniently navigate to a type's definition by hovering over it and clicking while holding `kbstyle(Ctrl)` on Windows and Linux or `kbstyle(Cmd)` on macOS:

![Go to Definition supported by using Ctrl/Cmd + click when hovering over a Python type on an inlay hint.](images/1_93/pylance-gotodef-inlayhints.png)

#### Restart support when debugging tests

You can now restart the debugger when debugging tests through the Debug toolbar control.

### GitHub Pull Requests and Issues

There has been more progress on the [GitHub Pull Requests](https://marketplace.visualstudio.com/items?itemName=GitHub.vscode-pull-request-github) extension, which enables you to work on, create, and manage pull requests and issues. Review the [changelog for the 0.96.0](https://github.com/microsoft/vscode-pull-request-github/blob/main/CHANGELOG.md#0960) release of the extension to learn about the highlights.

## Extension authoring

### Terminal shell integration API

The terminal shell integration API is now available to use. This powerful API enables an extension to listen to commands run in terminals, read their raw output, exit code and command lines.

```ts
window.onDidEndTerminalShellExecution(event => {
    if (event.execution.commandLine.value.startsWith('git')) {
        if (event.exitCode === 0) {
            // React to a successful git command
        } else {
            // React to a failing git command
        }
    }
});
```

It also provides a more reliable way to execute a command, which will wait for a prompt to start before sending the command, preventing the command to be echoed to the terminal an extra time.

```ts
const commandLine = 'echo "Hello world"';
if (term.shellIntegration) {
    const execution = shellIntegration.executeCommand({ commandLine });
    window.onDidEndTerminalShellExecution(event => {
        if (event.execution === execution) {
            console.log(`Command exited with code ${event.exitCode}`);
        }
    });
} else {
    term.sendText(commandLine);
    // Without shell integration, we can't know when the command has finished or what the
    // exit code was.
}
```

See the API in `vscode.d.ts` and [the extension sample](https://github.com/microsoft/vscode-extension-samples/tree/main/shell-integration-sample) for more information.

- [`Terminal.shellIntegration`](https://github.com/microsoft/vscode/blob/f0417069c62e20f3667506f4b7e53ca0004b4e3e/src/vscode-dts/vscode.d.ts#L7334-L7344)
- [`window.onDidChangeTerminalShellIntegration`](https://github.com/microsoft/vscode/blob/f0417069c62e20f3667506f4b7e53ca0004b4e3e/src/vscode-dts/vscode.d.ts#L10777-L10780)
- [`window.onDidStartTerminalShellExecution`](https://github.com/microsoft/vscode/blob/f0417069c62e20f3667506f4b7e53ca0004b4e3e/src/vscode-dts/vscode.d.ts#L10782-L10787)
- [`window.onDidEndTerminalShellExecution`](https://github.com/microsoft/vscode/blob/f0417069c62e20f3667506f4b7e53ca0004b4e3e/src/vscode-dts/vscode.d.ts#L10789-L10794)

### Authentication account API

The authentication APIs now have more control when handling multiple accounts. Something that has always been missing is the ability to get all accounts and get an `AuthenticationSession` for a specific account. That is now possible with the finalization of the `getAccounts` API.

Extension authors looking to consume authentication sessions can run the following code to get the `AuthenticationSessionAccountInformation` of the accounts that the user is logged into:

```ts
const accounts = vscode.authentication.getAccounts('microsoft');
```

From there, you can use those accounts to mint sessions specifically for those accounts:

```ts
const session = vscode.authentication.getSession('microsoft', scopes, { account: accounts[0] })
```

> **Note**: For this to work, the authentication provider needs to handle a parameter that is passed in to both `getSessions` and `createSession`. The built-in GitHub and Microsoft providers have already adopted this.

We believe that this is the clearest way to handle multiple authentication sessions and also handle various scenarios that we couldn't support before.

## WebAssemblies in VS Code

The 1.0 versions of the `wasm-wasi-core` extension together with the `@vscode-wasm-wasi` and `@vscode/wasm-component-model` npm modules have been released. Usage samples can be found in the [vscode-extension-samples](https://github.com/microsoft/vscode-extension-samples) repository in the `wasm-*` sub folders. There are also several posts about how to use WebAssembly code inside a VS Code extension on the [VS Code blog](https://code.visualstudio.com/blogs).

## Preview Features

### Terminal IntelliSense improvements

[Experimental PowerShell IntelliSense](https://code.visualstudio.com/docs/terminal/shell-integration#_experimental-intellisense-for-powershell) got the following improvements this release:

- `git checkout` now includes a completion for `-` to switch to the previous branch.
- The default value for `terminal.integrated.suggest.runOnEnter` is now set to ignore, which means `kbstyle(Enter)` does not interact at all with IntelliSense. This was feedback from users who found the impact on muscle memory too disruptive.
- PowerShell keywords are now available as completions for the command (not args).
- The `cd` first directory suggestion is now always itself which makes things smoother when `terminal.integrated.suggest.runOnEnter` is set.
  ![cd into docs will present docs as the top result](images/1_93/terminal_cd_self_dir.png)
- Suggestions are more consistent now when requested at different positions on the command line.
- A completion is provided for `<path>/../` when navigating back directories.
  ![cd ..\\ will give a suggestion for ..\\..\\](images/1_93/terminal_suggest_dotdot.png)

### Conpty shipping in product

Conpty is the backend for the terminal that emulates how pseudoterminals work on other operating systems. This component is shipped in Windows itself, which means that bug fixes are released via Windows Update. Users may end up waiting a very long time for these fixes to arrive.

This release, we have an experimental setting that bundles conpty with VS Code itself, similar to how Windows Terminal does it. This means that users can get bug fixes as we ship updates to VS Code instead of waiting on Windows updates.

To enable this, set the following setting to `true`:

```json
"terminal.integrated.experimental.windowsUseConptyDll": true
```

The type of improvements you should expect for enabling this are:

- Better performance
- More reliable shell integration
- More escape sequence support (for example [sixel](https://en.wikipedia.org/wiki/Sixel) support on Windows soon)

The only currently known issue is that some users have a process that sticks around and blocks VS Code updates ([microsoft/vscode#225719](https://github.com/microsoft/vscode/issues/225719)), which requires manually killing the process to enable updates.

### TypeScript 5.6 support

We continued improving our support for the upcoming TypeScript 5.6 release. Check out the [TypeScript 5.6 RC blog post](https://devblogs.microsoft.com/typescript/announcing-typescript-5-6-rc/) for details on what this release includes.

To start using preview builds of TypeScript 5.6, install the [TypeScript Nightly extension](https://marketplace.visualstudio.com/items?itemName=ms-vscode.vscode-typescript-next).

### New Issue Reporter implementation

This milestone, we are experimenting with a new implementation of the Issue Reporter. The functionality remains the same, but there should be a few improvements, such as improved multi-monitor support, and the availability of the Issue Reporter in VS Code for the Web.

The new version of the Issue Reporter is enabled by default and can be configured with the <a href="vscode://settings/issueReporter.experimental.auxWindow" codesetting="true">`issueReporter.experimental.auxWindow`</a> setting in desktop versions of VS Code.

## Proposed APIs

### Tools for language models

We continue to iterate on our `LanguageModelTool` API. The API comes with two major parts:

1. The ability for extensions to register a *tool*. A tool is a piece of functionality that is meant to be used by language models. For example, reading the Git history of a file.

2. The mechanics for language models to support tools, such as extensions passing tools when making a request, language models requesting a tool invocation, and extensions communicating back the result of a tool invocation.

One of the changes this month adds is the ability for the user to manually attach certain tools to their chat request. An example of this would be for a tool that computes some dynamic context that the user wants to use in their request.

The proposal can be found as [vscode.proposed.lmTools.d.ts](https://github.com/microsoft/vscode/blob/main/src/vscode-dts/vscode.proposed.lmTools.d.ts). Check out the [`tool-user` sample extension](https://github.com/microsoft/vscode-extension-samples/tree/roblou/tool-user) that demonstrates registering and calling tools.

Watch [issue #213274](https://github.com/microsoft/vscode/issues/213274) for updates or to give us feedback.

> **Note**: The API is still under active development, and things will change.

## Chat participant detection API

If you're authoring an extension that contributes participants or chat commands to the panel chat view, you can enable your participants and commands to be automatically detected by adding metadata to your `chatParticipants` contribution in `package.json`. We have updated the `vscode-extension-samples` repo with [examples](https://github.com/microsoft/vscode-extension-samples/blob/d4c646fa3cf6d8ca060aa6c7806c0543d0011de8/chat-sample/package.json#L27-L57) of how you can adopt this API. When testing, be sure to set <a href="vscode://settings/chat.experimental.detectParticipant.enabled" codesetting="true">`chat.experimental.detectParticipant.enabled`</a>. Please note that this is a proposed API that is subject to change.

## Website

We have fixed several links under the [VS Code API](https://code.visualstudio.com/api/references/vscode-api) page. Links to generic types and functions work again, and primitive types and values aren't formatted as links anymore!

## Engineering

### Progress on using ESM for VS Code

During this milestone, we completed the majority of the work to adopt ESM for VS Code Core. Our goal is to use ECMAScript Modules (ESM) loading and drop AMD entirely. We will start to release ESM-enabled Insider builds in September and plan to ship ESM to stable for our next Stable release in October.

## Notable fixes

## Thank you

Last but certainly not least, a big _**Thank You**_ to the contributors of VS Code.

### Issue tracking

Contributions to our issue tracking:

* [@gjsjohnmurray (John Murray)](https://github.com/gjsjohnmurray)
* [@IllusionMH (Andrii Dieiev)](https://github.com/IllusionMH)
* [@RedCMD (RedCMD)](https://github.com/RedCMD)
* [@albertosantini (Alberto Santini)](https://github.com/albertosantini)

### Pull requests

Contributions to `vscode`:

* [@akinomyoga (Koichi Murase)](https://github.com/akinomyoga): Fix Bash integration clobbering `$?` for PROMPT_COMMAND [PR #226929](https://github.com/microsoft/vscode/pull/226929)
* [@andrewbranch (Andrew Branch)](https://github.com/andrewbranch): \[typescript-language-features\] Add autoImportSpecifierExcludeRegexes preference [PR #226202](https://github.com/microsoft/vscode/pull/226202)
* [@anton-matosov (Anton Matosov)](https://github.com/anton-matosov): A followup to #171066 fixing zsh and fish shells implementations [PR #223421](https://github.com/microsoft/vscode/pull/223421)
* [@arvid220u (Arvid Lunnemark)](https://github.com/arvid220u): Never run cleared auxwindow timeouts [PR #221296](https://github.com/microsoft/vscode/pull/221296)
* [@BABA983 (BABA)](https://github.com/BABA983)
  * Remove duplicate code [PR #224091](https://github.com/microsoft/vscode/pull/224091)
  * Respect the original terminal tab order after drag multiple tabs [PR #224591](https://github.com/microsoft/vscode/pull/224591)
  * Add registerWindowTitleVariable command [PR #225408](https://github.com/microsoft/vscode/pull/225408)
* [@bsShoham (Shoham Ben Shitrit)](https://github.com/bsShoham): Trigger chat variable completion on word start [PR #224174](https://github.com/microsoft/vscode/pull/224174)
* [@Cecil0o0 (hj)](https://github.com/Cecil0o0): refactor: merge same namespace declaration [PR #219638](https://github.com/microsoft/vscode/pull/219638)
* [@CGNonofr (Loïc Mangeonjean)](https://github.com/CGNonofr): Properly detect node env everywhere [PR #221357](https://github.com/microsoft/vscode/pull/221357)
* [@cobey (Cody Beyer)](https://github.com/cobey): adding ai-inference tags for python and js [PR #225098](https://github.com/microsoft/vscode/pull/225098)
* [@dangerman (Anees Ahee)](https://github.com/dangerman)
  * Fix missing "Restart TS Server" command in Command Palette [PR #223433](https://github.com/microsoft/vscode/pull/223433)
  * Round off notification focus outlines [PR #225824](https://github.com/microsoft/vscode/pull/225824)
* [@Flanker32 (Hanxiao Liu)](https://github.com/Flanker32): Update workspace tagging for java ai libraries [PR #223677](https://github.com/microsoft/vscode/pull/223677)
* [@gabritto (Gabriela Araujo Britto)](https://github.com/gabritto)
  * \[typescript-language-features\] Use commit characters from tsserver when available [PR #223541](https://github.com/microsoft/vscode/pull/223541)
  * \[typescript-language-features\] fix diagnostics telemetry property name [PR #225079](https://github.com/microsoft/vscode/pull/225079)
* [@gjsjohnmurray (John Murray)](https://github.com/gjsjohnmurray)
  * Show readonly filename decoration after revert that also resets mtime (fix #221014) [PR #221023](https://github.com/microsoft/vscode/pull/221023)
  * Fix bad capitalization of completion item statusbar texts (#225429) [PR #225431](https://github.com/microsoft/vscode/pull/225431)
  * Improve description of `workbench.editor.enablePreview` setting (fix #225453) [PR #225704](https://github.com/microsoft/vscode/pull/225704)
* [@hron (Aleksei Gusev)](https://github.com/hron): fix: `merge.toggleActiveConflict` as shortcuts [PR #225320](https://github.com/microsoft/vscode/pull/225320)
* [@iisaduan (Isabel Duan)](https://github.com/iisaduan): add settings for typescript's organizeImports to the settings interface [PR #209293](https://github.com/microsoft/vscode/pull/209293)
* [@jeanp413 (Jean Pierre)](https://github.com/jeanp413)
  * Fix search results don't automatically update on editor changes, if I move the Search view to another location [PR #215764](https://github.com/microsoft/vscode/pull/215764)
  * Change terminal rename codicon  [PR #225444](https://github.com/microsoft/vscode/pull/225444)
  * Fix explorer greys out any folder/item with the word "cut" [PR #225455](https://github.com/microsoft/vscode/pull/225455)
* [@Jesscha (JessCha)](https://github.com/Jesscha): Fix typo in extHostExtensionService.ts [PR #224111](https://github.com/microsoft/vscode/pull/224111)
* [@m-byte (Matthias B.)](https://github.com/m-byte): Fix: only add apt sources for users that want them (#22145) [PR #221285](https://github.com/microsoft/vscode/pull/221285)
* [@mkasenberg](https://github.com/mkasenberg): Fix focusResult of Search Editor [PR #205914](https://github.com/microsoft/vscode/pull/205914)
* [@mogelbrod (Victor Hallberg)](https://github.com/mogelbrod): Add "sort by updated at" option to comments panel [PR #221665](https://github.com/microsoft/vscode/pull/221665)
* [@NriotHrreion (Norcleeh)](https://github.com/NriotHrreion): fix: Command palette closes when Active Terminal killed [PR #225500](https://github.com/microsoft/vscode/pull/225500)
* [@r3m0t (Tomer Chachamu)](https://github.com/r3m0t): Fix "Open Workspace Settings" when User Settings is open (fixes #148709) [PR #225311](https://github.com/microsoft/vscode/pull/225311)
* [@rbuckton (Ron Buckton)](https://github.com/rbuckton): Update to support strictBuiltinIteratorReturn [PR #222009](https://github.com/microsoft/vscode/pull/222009)
* [@rehmsen (Ole)](https://github.com/rehmsen): Make regular text in markdown comments wrap in notebook editors. [PR #224484](https://github.com/microsoft/vscode/pull/224484)
* [@RichardLuo0 (RichardLuo)](https://github.com/RichardLuo0): fix: remove tooltips from dialog buttons [PR #225772](https://github.com/microsoft/vscode/pull/225772)
* [@stalematker (Kevin)](https://github.com/stalematker): Fix typo in extensionEnablementService.ts [PR #224145](https://github.com/microsoft/vscode/pull/224145)
* [@swordensen (Michael Sorensen)](https://github.com/swordensen): Fixes #218626 [PR #219148](https://github.com/microsoft/vscode/pull/219148)
* [@thegecko (Rob Moran)](https://github.com/thegecko): Add viewContainer contribution point [PR #212499](https://github.com/microsoft/vscode/pull/212499)
* [@tisilent (xiejialong)](https://github.com/tisilent): Add scm.compactFolders. [PR #221459](https://github.com/microsoft/vscode/pull/221459)
* [@troy351](https://github.com/troy351): fix: multiDiffEditor has wrong background color name [PR #224151](https://github.com/microsoft/vscode/pull/224151)
* [@walter-erquinigo (Walter Erquinigo)](https://github.com/walter-erquinigo): Handle errors from Dynamic Debug Configuration providers [PR #202622](https://github.com/microsoft/vscode/pull/202622)
* [@zkat (Kat Marchán)](https://github.com/zkat): stop AutoInstallerFs from thrashing forevermore and fix typings installer [PR #225648](https://github.com/microsoft/vscode/pull/225648)

Contributions to `vscode-css-languageservice`:

* [@wkillerud (William Killerud)](https://github.com/wkillerud): fix: support for conditional exports in sass's pkg [PR #400](https://github.com/microsoft/vscode-css-languageservice/pull/400)

Contributions to `vscode-eslint`:

* [@denis-sokolov (Denis Sokolov)](https://github.com/denis-sokolov): Trivial fixes in Readme [PR #1903](https://github.com/microsoft/vscode-eslint/pull/1903)

Contributions to `vscode-flake8`:

* [@taesungh (Taesung Hwang)](https://github.com/taesungh): Use global settings for `ignorePatterns` default [PR #327](https://github.com/microsoft/vscode-flake8/pull/327)

Contributions to `vscode-generator-code`:

* [@spjpgrd (seán patrick john paul george ringo doran)](https://github.com/spjpgrd): Update vsc-extension-quickstart.md [PR #486](https://github.com/microsoft/vscode-generator-code/pull/486)

Contributions to `vscode-hexeditor`:

* [@tomilho (Tomás Silva)](https://github.com/tomilho): HexEditor diff  [PR #522](https://github.com/microsoft/vscode-hexeditor/pull/522)

Contributions to `vscode-isort`:

* [@iloveitaly (Michael Bianco)](https://github.com/iloveitaly): fix: add tool path so isort works without bundled version [PR #417](https://github.com/microsoft/vscode-isort/pull/417)
* [@jicruz96 (J.I. Cruz)](https://github.com/jicruz96): Do not log traceback if file has `skip_file` comment [PR #416](https://github.com/microsoft/vscode-isort/pull/416)

Contributions to `vscode-js-profile-visualizer`:

* [@jeanp413 (Jean Pierre)](https://github.com/jeanp413): Fixes https://github.com/microsoft/vscode/issues/225059 [PR #186](https://github.com/microsoft/vscode-js-profile-visualizer/pull/186)

Contributions to `vscode-json-languageservice`:

* [@jeremyfiel (Jeremy Fiel)](https://github.com/jeremyfiel): update invalid json instance in DocumentSymbols.test.ts [PR #241](https://github.com/microsoft/vscode-json-languageservice/pull/241)
* [@remcohaszing (Remco Haszing)](https://github.com/remcohaszing): Deprecate Thenable and alias to PromiseLike [PR #239](https://github.com/microsoft/vscode-json-languageservice/pull/239)
* [@ttlopes (Tomás Lopes)](https://github.com/ttlopes): Fix microsoft/vscode#209655: fix case-sensitive JSON sorting error [PR #238](https://github.com/microsoft/vscode-json-languageservice/pull/238)

Contributions to `vscode-languageserver-node`:

* [@DavyLandman (Davy Landman)](https://github.com/DavyLandman): Show the error message from the LSP server [PR #1490](https://github.com/microsoft/vscode-languageserver-node/pull/1490)
* [@sh-cho (Seonghyeon Cho)](https://github.com/sh-cho): Fix npm, azure pipeline links [PR #1544](https://github.com/microsoft/vscode-languageserver-node/pull/1544)

Contributions to `vscode-loader`:

* [@SimonSiefke (Simon Siefke)](https://github.com/SimonSiefke): feature: set `amdLoaderGlobal` to `globalThis` in case `this` is not defined [PR #58](https://github.com/microsoft/vscode-loader/pull/58)

Contributions to `vscode-mypy`:

* [@hamirmahal (Hamir Mahal)](https://github.com/hamirmahal)
  * fix: usage of `deprecated` version of `Node.js` [PR #309](https://github.com/microsoft/vscode-mypy/pull/309)
  * fix: usage of `setup-node@v3` in `push-check` [PR #318](https://github.com/microsoft/vscode-mypy/pull/318)
* [@meghprkh (Megh Parikh)](https://github.com/meghprkh): Update mypy to 1.11.0 [PR #311](https://github.com/microsoft/vscode-mypy/pull/311)

Contributions to `vscode-pull-request-github`:

* [@jmg-duarte (José Duarte)](https://github.com/jmg-duarte)
  * Use editor font for diff [PR #6148](https://github.com/microsoft/vscode-pull-request-github/pull/6148)
  * Make code blocks use the editor's font family by default [PR #6149](https://github.com/microsoft/vscode-pull-request-github/pull/6149)

Contributions to `vscode-python-debugger`:

* [@paulacamargo25 (Paula)](https://github.com/paulacamargo25)
  * Fix translation error [PR #411](https://github.com/microsoft/vscode-python-debugger/pull/411)
  * bump release 2024.10 [PR #416](https://github.com/microsoft/vscode-python-debugger/pull/416)
  * bump-dev-version-2024.11 [PR #417](https://github.com/microsoft/vscode-python-debugger/pull/417)
  * Update debugpy version [PR #432](https://github.com/microsoft/vscode-python-debugger/pull/432)

Contributions to `vscode-vsce`:

* [@BlackHole1 (Kevin Cui)](https://github.com/BlackHole1): fix: probabilistic trigger v8 crash [PR #1032](https://github.com/microsoft/vscode-vsce/pull/1032)
* [@mark-wiemer (Mark Wiemer)](https://github.com/mark-wiemer): Fix punycode deprecation warning [PR #1037](https://github.com/microsoft/vscode-vsce/pull/1037)

Contributions to `language-server-protocol`:

* [@asukaminato0721 (Asuka Minato)](https://github.com/asukaminato0721): add egglog [PR #1989](https://github.com/microsoft/language-server-protocol/pull/1989)
* [@LPeter1997](https://github.com/LPeter1997): Added Draco.Lsp as an LSP SDK in .NET [PR #2001](https://github.com/microsoft/language-server-protocol/pull/2001)
* [@marcoroth (Marco Roth)](https://github.com/marcoroth)
  * Add Tailwind Intellisense [PR #1986](https://github.com/microsoft/language-server-protocol/pull/1986)
  * Add Stimulus LSP [PR #1987](https://github.com/microsoft/language-server-protocol/pull/1987)
* [@techee (Jiří Techet)](https://github.com/techee): Add Geany to the list of editors supporting LSP [PR #2008](https://github.com/microsoft/language-server-protocol/pull/2008)
* [@XuechunHHH (Xuechun Hua)](https://github.com/XuechunHHH): Add PartiQL to servers.md [PR #1985](https://github.com/microsoft/language-server-protocol/pull/1985)

Contributions to `python-environment-tools`:

* [@Armd04](https://github.com/Armd04): Changed the order of locaters [PR #136](https://github.com/microsoft/python-environment-tools/pull/136)

<a id="scroll-to-top" role="button" title="Scroll to top" aria-label="scroll to top" href="#"><span class="icon"></span></a>
<link rel="stylesheet" type="text/css" href="css/inproduct_releasenotes.css"/><|MERGE_RESOLUTION|>--- conflicted
+++ resolved
@@ -264,11 +264,7 @@
 
 ![A dropdown showing extra details on the thumbs down button.](images/1_93/thumbs-down.png)
 
-<<<<<<< HEAD
-#### Inline Chat from current line
-=======
-
-#### Preview: Code generation instructions
+#### Code generation instructions
 
 The setting <a href="vscode://settings/github.copilot.chat.experimental.codeGeneration.instructions" codesetting="true">`github.copilot.chat.experimental.codeGeneration.instructions`</a> lets you define a set of instructions that will be added to every request that generates code. It can teach Copilot what libraries are preferred or what code style to use.
 
@@ -289,6 +285,7 @@
 ```
 
 **myProject/code-style.md**
+
 ```
 Always use React functional components.
 Always add comments.
@@ -296,11 +293,9 @@
 
 You can see from the references that the instructions were used.
 
-![Copilot using code generation instrcutions](images/1_93/codeGenInstructions.png)
-
-
-#### Preview: Inline Chat from current line
->>>>>>> c6840b26
+![Copilot using code generation instructions](images/1_93/codeGenInstructions.png)
+
+#### Inline Chat from current line
 
 You can now start inline Chat and use the current line as your prompt. There are three ways to do this
 
