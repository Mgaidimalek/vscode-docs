---
Order: 53
TOCTitle: March 2020
PageTitle: Visual Studio Code March 2020
MetaDescription: Learn what is new in the Visual Studio Code March 2020 Release (1.44)
MetaSocialImage: 1_44/release-highlights.png
Date: 2020-4-8
DownloadVersion: 1.44.0
---
# March 2020 (version 1.44)

<!-- DOWNLOAD_LINKS_PLACEHOLDER -->

Welcome to the Insiders build. These are the preliminary notes for the March 1.44 release of Visual Studio Code. As we get closer to the release date, you'll find details below about new features and important fixes.

Until the March milestone release notes are available, you can still track our progress:

* **[March iteration plan](https://github.com/microsoft/vscode/issues/92242)** - Review what's planned for the milestone.
* **[Commit log](https://github.com/Microsoft/vscode/commits/master)** - GitHub commits to the vscode open-source repository.
* **[Closed issues](https://github.com/Microsoft/vscode/issues?q=is%3Aissue+milestone%3A%22February+2020%22+is%3Aclosed)** - Resolved bugs and implemented feature requests in the milestone.

We really appreciate people trying our new features as soon as they are ready, so check back here often and learn what's new.

If you find issues or have suggestions, you can enter them in the [VS Code repository](https://github.com/Microsoft/vscode/issues) on GitHub.

## Workbench

### Timeline view

The Timeline view is now out of preview and enabled by default. This is a unified view for visualizing time-series events (for example, Git commits, file saves, test runs, etc.) for a file. The Timeline view automatically updates showing the timeline for the currently active editor, by default. You can control this default behavior by toggling the eye icon in the view toolbar. Also, similar to other views, the Timeline view supports find or filter as you type.

In this release, the built-in Git extension contributes a timeline source which provides the Git commit history of the specified file. Selecting a commit will open a diff view of the changes introduced by that commit. While a context menu, also provides **Copy Commit ID** and **Copy Commit Message** commands. There is also a new **Open Timeline** command on an Explorer file's context menu, to quickly show the timeline for the selected file.

Here is the Timeline view in action:

![Timeline view](images/1_44/timeline.gif)

*Theme: [Dark Amethyst](https://marketplace.visualstudio.com/items?itemName=eamodio.amethyst-theme)*

Additional timeline sources can be contributed by extensions (although the API is still in the proposal stage), which will also be shown in the unified timeline view. Extensions can also contribute menu items to the Timeline view, and to individual timeline items as well. You can also easily choose which sources you'd like to see in the view.

### Quick Open rewrite

The Quick Open (`kb(workbench.action.quickOpen)`) control was using an old version of our tree widget, and in this iteration it was migrated to use our latest list control, already used in the rest of the VS Code UI. Functionally, you should not be able to tell the difference, as all commands will work as before.

We did take this opportunity to add some features that you might find useful.

![Quick Open](images/1_44/quickopen.png)

**Navigate from files to symbols**

You can now continue to navigate to the symbols of a file result simply by typing `@`. For the file that is currently selected, all symbols will appear and the editor will open in the background to reveal the active symbol.

![Quick Open navigate to symbols](images/1_44/quick-open-symbols-access.gif)

**Filter results by separating multiple queries with spaces**

If you are getting too many results for a file search, you can add more search patterns after typing a space. For example, you can narrow down results by folder if you type `<file name> <folder name>` one after the other.

![Quick Open filtering](images/1_44/quick-open-filtering.gif)

**Note:** This also works for the editor (`kb(workbench.action.gotoSymbol)`) and workspace (`kb(workbench.action.showAllSymbols)`) symbol picker. Any filter after a space character will be used to filter by the container of that symbol.

**Input is preserved when switching providers**

If you leave Quick Open visible and switch to another provider (for example, from file search to symbol search), VS Code will apply whatever filter is typed and use it for the new provider. This allows you to quickly reuse the typed input for symbol search when it was previously used for a file search.

### Sort editor history by most recently used

A new setting `"search.quickOpen.history.filterSortOrder": "recency"` allows you to sort editor history by the most recently opened items, even when starting to search. By default, editor history results will be sorted by relevance based on the filter pattern that was used.

### Control height of tabs scroll bar

A new setting `workbench.editor.titleScrollbarSizing` lets you increase the size of the scroll bar for editor tabs and breadcrumbs.

Configure it to `large` for a larger scroll bar:

![Large scrollbar](images/1_44/large-scrollbar.png)

### Improved Extension Pack display

To identify Extension Packs in the Extensions view, a number badge now shows the number of extensions included in the Extension Pack.

![Extension Pack Badge](images/1_44/extension-pack-badge.png)

*Theme: GitHub Sharp with Customizations*

The Extension details page now shows all extensions included in the Extension Pack.

![Extension Pack Editor](images/1_44/extension-pack-editor.png)

*Theme: GitHub Sharp with Customizations*

### File Explorer can show hidden files

If a file is hidden (via  the `files.exclude` setting) but it is open and visible in the editor, the file is shown in the File Explorer along with its parent chain. Those files and their parents are displayed in the Explorer using a dimmed color as long as the file is visible in the editor area.

### View: Reopen with

The new **View: Reopen with** command lets you reopen the currently active file using a different [custom editor](#custom-text-editors).

![Using the Reopen With command with the custom editor example extension](images/1_44/reopen-with.png)

You can use this command to switch between VS Code's standard text editor and the custom editor, or to switch between multiple custom editors for a resource.

### workbench.editorAssociations setting

Also for [custom editors](#custom-text-editors), the new `workbench.editorAssociations` setting lets you configure which editor is used for a specific resource.

The example below configures all files ending in `.catScratch` to open using the [example custom text editor](https://github.com/microsoft/vscode-extension-samples/tree/master/custom-editors) from our extension samples.

```json
"workbench.editorAssociations": [
  {
    "viewType": "catCustoms.catScratch",
    "filenamePattern": "*.catScratch"
  }
]
```

### View progress now shown on the view

We have changed progress indication for custom views to now show on each view itself, rather than at the top of the view container. This allows for a more direct connection between the long-running operation and its progress. There is also a [new API option](#view-level-progress-indication) for extensions to show custom progress on views as well.

![View progress](images/1_44/view-progress.gif)

### New default monospace font

We have updated the monospace font used in VS Code UI to:

```css
.mac { --monaco-monospace-font: "SF Mono", Monaco, Menlo, Courier, monospace; }
.windows { --monaco-monospace-font: Consolas, "Courier New", monospace; }
.linux { --monaco-monospace-font: "Ubuntu Mono", "Liberation Mono", "DejaVu Sans Mono", "Courier New", monospace; }
```

This change does not affect the font choice in the editor.

## Editor

### Explicit ordering for editor.codeActionsOnSave

You can now set `editor.codeActionsOnSave` to an array of Code Actions to execute in order. You can use this to guarantee that a specific Code Action is always run before or after another one that may conflict with it.

The following `editor.codeActionsOnSave` will always run **Organize Imports** followed by **Fix All** once organize imports finishes:

```json
"editor.codeActionsOnSave": [
    "source.organizeImports",
    "source.fixAll"
]
```

### Using `editor.wordSeparators` for Ctrl+D / Cmd+D

The command `Add Selection to Next Find Match` (`kb(editor.action.addSelectionToNextFindMatch)`) now respects the setting `editor.wordSeparators`. Previously, it used to pick up the word definition as defined by the current file's language.

### Keeping undo/redo stack between file close and open

VS Code will now keep the undo/redo stack of a file when the file is closed. When the file is opened again, if its contents haven't changed since it was closed, the undo/redo stack will be restored.

## Accessibility

This milestone we received great feedback from our community, which helped us identify and tackle many accessibility issues.

Highlights are:

* Diff view is now more accessible. Use `kb(editor.action.diffReview.next)` and `kb(editor.action.diffReview.prev)` to navigate through changes and use the **Stage / Unstage / Revert Selected Ranges** commands to stage, unstage, or revert the current change.
* Better roles used across our widgets. The `listbox` role is used for the Suggest widget and Quick Pick, `list` for static lists, and `document` for read-only content such as the Welcome view and Markdown preview.
* Tuned the behavior of our Quick Pick widget
* The current line CodeLens can now be shown in the Quick Pick with the **Show CodeLens Commands For Current Line**.

The full list of issues fixed can be found [here](https://github.com/microsoft/vscode/issues?q=label%3Aaccessibility+milestone%3A%22March+2020%22+is%3Aclosed).

## Debugging

### Call Stack view improvements

The CALL STACK view is a complex view because it shows different types of objects (sessions, processes, threads, stack frames, and separator elements) and provides different actions for different types. In order to make it easier to differentiate the object types and to understand their supported interactions, we have started to make some visual improvements:

* Debug sessions are now decorated with an icon.
* Clickable elements use the link color.
* Smaller separator and presentation elements.

![call stack](images/1_44/callstack.png)

### New Debug Console icon

We've introduced a new icon for the Debug Console and also use it in the Activity Bar when the view is moved from the panel.

![Debug Console icon](images/1_44/debug-console-icon.png)

### Progress feedback UI for debug extensions

VS Code now supports the "progress events" that were [proposed](https://github.com/microsoft/debug-adapter-protocol/issues/92) for the Debug Adapter Protocol (DAP) in the last milestone. With progress events, a debug extension can provide feedback to users for long running operations.

The VS Code debugging UI shows progress feedback in two locations:

* As a progress bar at the top of the debug view.
* As a "silent notification", which means that progress is shown "silently" (without interrupting the user) in the Status bar and can be opened into a notification by clicking on it. The notification shows more detailed information and allows cancellation of the underlying long running operation (if the operation supports this).

In order to avoid flicker for short operations, the progress UI only starts after a 0.5 second delay.

The following video shows the new progress UI for a (simulated) long running operation in Mock Debug (the only supporting debug extension as of today). We expect that other debug extensions will adopt the progress support soon.

![debug progress](images/1_44/debug-progress.gif)

### Code completion selection in the Debug Console

In the last milestone, we [added "selection control"](https://github.com/microsoft/debug-adapter-protocol/issues/87) to the "completion" request of the Debug Adapter Protocol. With this release, VS Code now fully supports the protocol addition and a debug extension can adjust the selection (or insertion point) after a completion item has been inserted.

## Integrated Terminal

### Allow menu bar mnemonics to skip the terminal

When the new setting `terminal.integrated.allowMenubarMnemonics` is enabled, all keystrokes using `Alt` will skip the terminal so they get processed by VS Code's keybinding manager, making all menu mnemonics work at the cost of `Alt` hotkeys within the terminal. This is disabled by default.

## Languages

### Auto import style in JavaScript

The new `javascript.preferences.importModuleSpecifierEnding` setting lets you control the style of imports that VS Code's auto imports use. This can be useful if you are writing code for platforms such as browsers that support native ES6 modules.

Possible values are:

* `auto` - The default. Uses the project's [jsconfig](https://code.visualstudio.com/docs/nodejs/working-with-javascript#_javascript-projects-jsconfigjson) to determine the import style to use.
* `minimal` - Use's Node.js style imports. This shortens imports for `src/component/index.js` to `src/component`.
* `index` - Include the `index` part of the path as well. This shortens `src/component/index.js` to `src/component/index`.
* `js` - Use the full path, including the file extension (`.js`).

## Preview features

Preview features are not ready for release but are functional enough to use. We welcome your early feedback while they are under development.

### Settings Sync

In this milestone, we enabled synchronizing User Snippets and more UI State.

![Sync Configure](images/1_44/sync-configure.png)

*Theme: GitHub Sharp with Customizations*

Currently following UI State is synchronized:

* Display Language
* Activity Bar entries
* Panel entries
* Views layout and visibility
* Recently used commands
* Do not show again notifications

**Note:** Currently only user language snippets are synchronized and global snippets will be supported in next milestone.

We also added remote and local sync backup views for restoring your data and trouble shooting. You can access these views using commands **Preferences Sync: Show Remote Backup** and **Preferences Sync: Show Local Backup**.

![Sync Backup Views](images/1_44/sync-backup-views.png)

*Theme: GitHub Sharp with Customizations*

To learn more, you can go to the [Settings Sync](https://aka.ms/vscode-settings-sync-help) documentation.

### Account management

Extensions that contribute an [Authentication Provider](https://github.com/microsoft/vscode/issues/88309) will now have their accounts appear under a new accounts context menu by the settings gear. You can view all accounts you are currently signed into, sign out of them, and manage trusted extensions. Signing into a Microsoft account from here is another way to start settings sync.

![Accounts Context Menu](images/1_44/accounts.png)

*Theme: Pop Light with Customizations*

### TypeScript 3.9 Beta support

This iteration we added support for the new [TypeScript 3.9 Beta features](https://devblogs.microsoft.com/typescript/announcing-typescript-3-9-beta). Some highlights of TypeScript 3.9 include:

* Suggestions for the `// @ts-expect-error` directive.
* Refactorings that better preserve newlines and formatting.
* Auto imports in JavaScript can now add common JS style imports (`require(...)`).

You can try the new TypeScript 3.9 features today by installing the [TypeScript Nightly extension](https://marketplace.visualstudio.com/items?itemName=ms-vscode.vscode-typescript-next). Please share feedback and let us know if you run into any bugs with the TypeScript 3.9 beta!


### Increased view placement flexibility

For several iterations, we have worked to improve the flexibility of our layout by allowing individual views to be moved around. With this iteration, we have worked to not only add features but also some polish to the experience.

**New Drag and Drop experience**

The dragging and dropping of Activity Bar icons, panels, and views within the Side Bar has been simple, yet ambiguous. It could be difficult to know exactly what was going to happen when you actually dropped any of those items. The new experience aims to improve clarity and highlight the new features we are enabling along the way.

![New Drag and Drop experience](images/1_44/dnd.gif)

**Multiple views in a single panel**

You can now have multiple views within a single panel to make better use of horizontal space. One common request is to see the terminal at the same time as the Problems view. This can now be done by dragging the terminal into the Problems view as shown below.

![Terminal and Problems View Side by Side](images/1_44/multipanel.gif)

**Creating new Side Bar groups and moving panels**

It is now possible to move views to new Side Bar groups creating a new icon entry in the Activity Bar. The built-in panels are no exception and can now be moved into the existing Side Bar entries or their own entries.

![Dragging Views into the Activity Bar](images/1_44/viewsinactivitybar.gif)

**Contributing a View Container to the panel**

We now have everything required to allow an extension to contribute a view directly to the panel much like you can today with the Activity Bar documented [in the Tree View API guide](https://code.visualstudio.com/api/extension-guides/tree-view#view-container). Note that this is still in preview and documentation will not reflect this until it is considered stable. However, to try it out, you can update the snippet in the documentation to this:

```json
"contributes": {
  "viewsContainers": {
    "panel": [
      {
        "id": "package-explorer",
        "title": "Package Explorer",
        "icon": "media/dep.svg"
      }
    ]
  }
}
```

**Commands for view movement**

Finally, there are new commands to support moving views with the keyboard and resetting your layout. The command **View: Move Focused View** (`workbench.action.moveFocusedView`) has been updated to support the new features of the iteration. The command **View: Reset Focused View Location** (`workbench.action.resetFocusedViewLocation`) has been added to allow putting an individual view back into its default location.

### Activity bar icons for panel and custom views

With the introduction of our flexible layout, we now have dedicated icons for our default panel views when they are moved into the activity bar. We also have a (default) icon for custom views when combining multiple views.

![Panel view icons](images/1_44/panel-view-icons.png)

### Synced Regions

We have improved the [mirror cursor](https://code.visualstudio.com/updates/v1_41#_html-mirror-cursor) feature introduced in last November with a new implementation called Synced Regions. Currently this feature is available for HTML and you can try it out by one of the following ways:

* Running the command **On Type Rename Symbol** on a HTML tag (bound to `kb(editor.action.onTypeRename)` by default).
* Turning on the `editor.renameOnType` setting and move cursor to a HTML tag.

![HTML rename on type](images/1_44/html-rename-on-type.gif)

The red regions are Synced Regions. As their name suggests, any change in one region will be synced to other regions. You can exit this mode by either moving your cursor out of the regions or pressing `ESC`. Additionally, typing or pasting any content leading with a whitespace in any region would exit this mode.

We look forward to [providing an API](https://github.com/microsoft/vscode/issues/94316) that could make this rename-on-type experience available to other languages such as JSX, XML or even local variables in TypeScript.

## Contributions to extensions

### Docker

The 1.0 version of the Microsoft [Docker](https://marketplace.visualstudio.com/items?itemName=ms-azuretools.vscode-docker) extension is now available. The Docker extension helps you build applications using Docker containers. The extension can add required Docker files to your project, build Docker images, let you debug your app inside a container, and includes an Explorer that makes it easy to start, stop, inspect, and remove containers and images.

![Docker extension](images/1_44/docker-extension.png)

Feature highlights in 1.0 include:

* Improved Dockerfile scaffolding for Python Django & Flask web frameworks.
* A Compose.yml file is now optional when adding Docker files to a workspace.
* Node.js, Python, and .NET Core support integrated debugging of a single service using a Dockerfile.
* Work easily with multiple containers and images.

### Remote Development

Work continues on the [Remote Development extensions](https://marketplace.visualstudio.com/items?itemName=ms-vscode-remote.vscode-remote-extensionpack), which allow you to use a container, remote machine, or the [Windows Subsystem for Linux](https://docs.microsoft.com/windows/wsl) (WSL) as a full-featured development environment.

Feature highlights in 1.44 include:

* Remote - Containers: Check out a PR directly into a container.
* Remote - Containers: Kubernetes container support.

You can learn about new extension features and bug fixes in the [Remote Development release notes](https://github.com/microsoft/vscode-docs/tree/master/remote-release-notes/v1_44.md).

## Extension authoring

### Welcome View Content API

Certain views now support Welcome content contributed from extensions. Refer to the [original issue](https://github.com/microsoft/vscode/issues/89080) for more information.

This API was added as proposed in the last milestone and we have now finalized it.

<<<<<<< HEAD
### Theme support for semantic tokens
=======
### Semantic tokens provider API

The semantic tokens provider API has now been finalized.

### Theme Support for Semantic Tokens
>>>>>>> cf7ee7cd

Color themes can now write rules to color semantic tokens reported by language extensions like TypeScript.

```json
"semanticHighlighting": true,
"semanticTokenColors": {
    "variable.declaration.readonly:java": { "foreground": "#00ff00" "fontStyle": "bold" }
}
```

The rule above defines that all declarations of readonly variables in Java should be colored green and bold.

See the [Semantic Highlighting Wiki Page](https://github.com/microsoft/vscode/wiki/Semantic-Highlighting-Overview) for more information.

### TypeScript semantic token improvements

More semantic token types are returned by the Typescript Language Server. Color themes can take advantage for [styling](#theme-support-for-semantic-tokens).

* All symbols from the JavaScript default librray get a `defaultLibrary` modifier.
* Function parameters that are callbacks are classified as `function`.

Read the [TypeScript Semantic Highlighting plugin README](https://github.com/aeschli/typescript-vscode-sh-plugin/blob/master/README.md) for an overview of all semantic token types and modifiers returned by the TypeScript language server.

### File system error code

We have added [`FileSystemError#code`](https://github.com/microsoft/vscode/blob/b91e67b58ce596a3a57bb4711ed22ae8a0b73ce0/src/vs/vscode.d.ts#L6285), which is a string identifying the error. When a file system error is created through any of its factory functions, then `code` is the name of that function, for example `FileSystemError.FileNotFound(msg).code === 'FileNotFound'`

### Arguments for StatusBarItem.command

`StatusBarItem.command` now accepts a full `Command` object instead of just a command ID. This lets extensions pass arguments to the command when the Status bar item is activated.

### Custom text editors

With custom text editors, extensions can now replace VS Code's standard editor with a custom [webview](https://code.visualstudio.com/api/extension-guides/webview)-based view for specific text-based resources. Potential use cases include:

* Previewing assets, such as shaders or `.obj` files.
* Creating WYSIWYG editors for markup languages such as XAML.
* Providing alternative, interactive views of data files such as JSON or CSV.

The [custom editors documentation](https://code.visualstudio.com/api/extension-guides/custom-editors) covers how to use the new custom text editor API and how to make sure your new editor works well with VS Code. Also be sure to check out the [custom editors extension sample](https://github.com/microsoft/vscode-extension-samples/tree/master/custom-editors).

![The custom editor example extension](images/1_44/custom-editors.png)

Next iteration, we're hoping to finalize the full custom editor proposal that extends custom editors to also support binary files.

### View-level progress indication

We've added a [new option](https://github.com/microsoft/vscode/blob/e8dbc5ea6092ba73ae70069d3e730f2cc56addff/src/vs/vscode.d.ts#L8216) to the `ProgressOptions.location` of the `window.withProgress` API to allow progress to be shown on a specific view. To use, set `ProgressOptions.location = { viewId: <view-id> };` where `<view-id>` specifies the ID of the view you'd like to show progress for. See this in action [above](#view-progress-now-shown-on-the-view).

### New Codicons

We've added the following icons to the [Codicon](https://code.visualstudio.com/api/references/icons-in-labels) library:

* account
* bell-dot
* debug-console
* library
* output
* run-all
* sync-ignored

![New codicons](images/1_44/new-codicons.png)

### Documentation for writing embedded language server

Writing language server for embedded programming languages is more involved than writing a plain language server. Given the popularity of embedded languages today, we added a [Embedded Languages](https://code.visualstudio.com/api/language-extensions/embedded-languages) topic to our Language Extensions section. The documentation contains two samples to illustrate the two approaches to building embedded language servers: Language services and Request forwarding. Start by reviewing the [Embedded Languages](https://code.visualstudio.com/api/language-extensions/embedded-languages) documentation or go directly to the two samples:

* [Language Server for Embedded Language with Language Services](https://github.com/microsoft/vscode-extension-samples/tree/master/lsp-embedded-language-service)
* [Language Server for Embedded Language with Request Forwarding](https://github.com/microsoft/vscode-extension-samples/tree/master/lsp-embedded-request-forwarding)

## Debug Adapter Protocol

### New progress events

We've finalized support for reporting progress in the [Debug Adapter Protocol](https://microsoft.github.io/debug-adapter-protocol/). Debug adapters can now send progress events (`progressStart`, `progressUpdate`, and `progressEnd`) to the frontend client, in order to display progress for long running debug adapter operations. The `progressStart` event can be marked as cancellable to make the client present a cancellation UI and send an `cancel` request.
In order to enable progress events in a supporting debug adapter, the frontend client needs to include the new **client** capability `supportsProgressReporting` in the `initialize` request.

More details can be found in the corresponding [DAP feature request](https://github.com/microsoft/debug-adapter-protocol/issues/92). VS Code supports progress events starting with this milestone.

### Clipboard context value for the "evaluate" request

DAP clients (frontends) use the `evaluate` request when copying variable and expression values to the clipboard. To help debug adapters detect this scenario, a new value `clipboard` has been added to the value set for the `context` argument that is passed to the `evaluate` request. To ensure backward compatibility, a client is only allowed to pass the new value if the debug adapter returns a `supportsClipboardContext` capability.

## Language Server Protocol

A new version (0.5.0) of the Language Server Index Format [specification](https://microsoft.github.io/language-server-protocol/specifications/lsif/0.5.0/specification/) has been published. The version supports linking reference results across project dumps using monikers. In addition, a new versions of the LSP client (6.2.0-next.2) and server (6.2.0-next.2) libraries have been published.

## Proposed extension APIs

Every milestone comes with new proposed APIs and extension authors can try them out. As always, we are keen on your feedback. This is what you have to do to try out a proposed API:

* You must use Insiders because proposed APIs change frequently.
* You must have this line in the `package.json` file of your extension: `"enableProposedApi": true`.
* Copy the latest version of the [`vscode.proposed.d.ts`](https://github.com/Microsoft/vscode/blob/master/src/vs/vscode.proposed.d.ts) file into your project's source location.

Note that you cannot publish an extension that uses a proposed API. There may be breaking changes in the next release and we never want to break existing extensions.

### Terminal link handlers

This new API allows extensions to intercept and handle links that are clicked in the terminal.

```ts
window.registerTerminalLinkHandler({
  handleLink((terminal, link) => {
    if (link === 'https://code.visualstudio.com') {
      window.showInformationMessage('Handled');
      return true;
    }
    return false;
  });
});
```

### Contribute to terminal environments

This new API allows extensions to change environment variables when the terminal is starting up.

```ts
const collection = window.getEnvironmentVariableCollection(true);
const separator = process.platform === 'win32' ? ';' : ':';
collection.prepend('PATH', `/foo${separator}`);
collection.replace('JAVA_HOME', '/bar');
```

These collections are extension and workspace-specific and VS Code handles how conflicts between multiple extensions are dealt with. They can optionally be persisted across window reloads, care was taken to ensure this is done in such a way that terminals created immediately after the window is loaded do not block on the extension host launching but instead use the last known version. These persisted collections can get removed by disposing of the collection or create a new non-persistent collection, or when the extension is uninstalled.

The plan is to surface these environment modifications to the user and some indicator that allows updating or "stale" terminal environments but this is still a work in progress. You can follow the discussion in [#46696](https://github.com/Microsoft/vscode/issues/46696).

## Browser support

### Remote indicator

When using VS Code in a browser, there is now a remote indicator. This lets you know the remote environment you are connected to and allows extensions to add additional commands associated with the remote. With this change, the **Open in Desktop** link was removed from the Status bar and will move into the remote picker.

**Note:** VS Code currently does not support connecting to a different remote - such as SSH, a container, or WSL - from the browser.

![Web remote indicator](images/1_44/web-remote-indicator.png)

### Navigational links

A new menu location lets extensions running in the browser contribute links to the hamburger menu in the upper left.

![Web navigational links](images/1_44/web-navigational-links.png)

## New Commands

We now expose commands for navigating through search results in the Find control from the Editor, Integrated Terminal, Extension Details view, and Webviews.

| Key                                                           | Command                                                     | Command ID                                                |
| ------------------------------------------------------------- | ----------------------------------------------------------- | --------------------------------------------------------- |
| `kb(workbench.action.alternativeAcceptSelectedQuickOpenItem)` | Alternate Accept Quick Open Item (such as **Open to Side**) | `workbench.action.alternativeAcceptSelectedQuickOpenItem` |
| `kb(codelens.showLensesInCurrentLine)`                        | Show CodeLens for Current Line                              | `codelens.showLensesInCurrentLine`                        |

## Engineering

### VS Code compiles to ES6

VS Code has adopted ES6 - all the way. Thanks to TypeScript, we have been using ES6-syntax for a long time, but we now assume that the target runtime also supports ES6. This allows us to use ES6 "globals" like `Strings#endsWith` and allows the use of new language features, like generator-functions and symbols.

### Automating issue triage with GitHub Actions

This iteration we migrated our existing triage automations from using GitHub Apps over to [GitHub Actions](https://help.github.com/actions). With this came some nice benefits, such as getting logs [in the vscode repo](https://github.com/microsoft/vscode/actions), and an increase in development speed. We additionally added several new automations, such as an Action that notifies issue authors when fixes get pulled into [VS Code Insiders](https://code.visualstudio.com/insiders/), allowing authors to quickly verify whether fixes are effective.

The full listing of Actions we use is available on [GitHub](https://github.com/microsoft/vscode/tree/master/.github/workflows).

## New documentation

### Python

There are two new Python tutorials:

* [Python in a container](https://code.visualstudio.com/docs/containers/quickstart-python) - Learn how to build a Python application in a Docker container.
* [Python for Data Science](https://code.visualstudio.com/docs/python/data-science-tutorial) - Use Python data science libraries to create a machine learning model.

### C++

The [C++ extension tutorials](https://code.visualstudio.com/docs/cpp/config-mingw) have been rewritten and there is a new tutorial specific to [Using C++ on Linux](https://code.visualstudio.com/docs/cpp/config-linux).

## Notable fixes

* [75932](https://github.com/microsoft/vscode/issues/75932): Debug failed to load: Process picker failed (your 131072x1 screen size is bogus, expect trouble)
* [84271](https://github.com/microsoft/vscode/issues/84271): Add "x" to remove a file from recently opened (quick pick)
* [89658](https://github.com/microsoft/vscode/issues/89658): No debug adapter found
* [92381](https://github.com/microsoft/vscode/issues/92381): "Add folder to workspace" prompt duplicates itself if you add and then remove a folder from the workspace repeatedly
* [93344](https://github.com/microsoft/vscode/issues/93344): Welcome view should scroll
* [93634](https://github.com/microsoft/vscode/issues/93634): Progress: let window progress turn into silent notification progress

## Thank you

Last but certainly not least, a big *__Thank You!__* to the following folks that helped to make VS Code even better:

Contributions to `vscode`:

* [Andrew Branch (@andrewbranch)](https://github.com/andrewbranch): [typescript-language-features] Add importModuleSpecifierEnding preference [PR #90405](https://github.com/microsoft/vscode/pull/90405)
* [Andy Barron (@AndyBarron)](https://github.com/AndyBarron): editor.codeActionsOnSave: support both object and array configs [PR #92681](https://github.com/microsoft/vscode/pull/92681)
* [Benny Neugebauer (@bennyn)](https://github.com/bennyn): fix typing for proxy auth window options [PR #91954](https://github.com/microsoft/vscode/pull/91954)
* [Benno (@blueworrybear)](https://github.com/blueworrybear): update #91296 allow multiple workspace roots [PR #92082](https://github.com/microsoft/vscode/pull/92082)
* [Charles Gagnon (@Charles-Gagnon)](https://github.com/Charles-Gagnon): Alert input box messages anytime shown [PR #92531](https://github.com/microsoft/vscode/pull/92531)
* [@dependabot[bot]](https://github.com/apps/dependabot): Bump acorn from 6.3.0 to 6.4.1 in /extensions/markdown-language-features [PR #92742](https://github.com/microsoft/vscode/pull/92742)
* [Gustavo Sampaio (@GustavoKatel)](https://github.com/GustavoKatel): Easy pick codelenses with keyboard shortcut [PR #91232](https://github.com/microsoft/vscode/pull/91232)
* [Huachao Mao (@Huachao)](https://github.com/Huachao): Fix typo of word extension [PR #93178](https://github.com/microsoft/vscode/pull/93178)
* [Hyun Sick Moon (@hyun6)](https://github.com/hyun6): fix typo [PR #93291](https://github.com/microsoft/vscode/pull/93291)
* [Ilia Pozdnyakov (@iliazeus)](https://github.com/iliazeus)
  * Add error code getter to FileSystemError #90517 [PR #90586](https://github.com/microsoft/vscode/pull/90586)
  * Add a default value to FileSystemError#code #90517 [PR #92427](https://github.com/microsoft/vscode/pull/92427)
* [@jaqra](https://github.com/jaqra): Fix search view 'Toggle Search Detail' padding [PR #91429](https://github.com/microsoft/vscode/pull/91429)
* [Jean Pierre (@jeanp413)](https://github.com/jeanp413)
  * Show warning when filename start/end with whitespace in explorer inputbox [PR #92221](https://github.com/microsoft/vscode/pull/92221)
  * Fixes no link detection in SCM input box [PR #89868](https://github.com/microsoft/vscode/pull/89868)
  * Fixes webview inside diff editor doesn't gain focus [PR #91830](https://github.com/microsoft/vscode/pull/91830)
  * Fixes untitled editor name changes when double click on tab title container [PR #93165](https://github.com/microsoft/vscode/pull/93165)
* [Jonas Dellinger (@JohnnyCrazy)](https://github.com/JohnnyCrazy): Allow users to make the scrollbars in the title area larger [PR #92720](https://github.com/microsoft/vscode/pull/92720)
* [@nrayburn-tech](https://github.com/nrayburn-tech): Use ResizeObserver for monaco editor automaticLayout [PR #93630](https://github.com/microsoft/vscode/pull/93630)
* [Raul Piraces Alastuey (@piraces)](https://github.com/piraces): Fix history entries navigation taking extra navigates in debug console [PR #93125](https://github.com/microsoft/vscode/pull/93125)
* [Robert Rossmann (@robertrossmann)](https://github.com/robertrossmann): Inherit theme text colour in Settings Editor's section headings [PR #93605](https://github.com/microsoft/vscode/pull/93605)
* [Sharak (@SharakPL)](https://github.com/SharakPL): WebView width fix [PR #93085](https://github.com/microsoft/vscode/pull/93085)
* [Tobias Hernstig (@thernstig)](https://github.com/thernstig): Add .npmrc file association as ini-file [PR #92397](https://github.com/microsoft/vscode/pull/92397)
* [Matej Urbas (@urbas)](https://github.com/urbas)
  * fileSearch: removed unused `size` and redundant `basename` fields from IRawFileMatch [PR #91458](https://github.com/microsoft/vscode/pull/91458)
  * file search: include workspace folder in filter [PR #89765](https://github.com/microsoft/vscode/pull/89765)
* [Alvaro Videla (@videlalvaro)](https://github.com/videlalvaro)
  * fixes #92860 [PR #92862](https://github.com/microsoft/vscode/pull/92862)
  * fixes #92863 [PR #92865](https://github.com/microsoft/vscode/pull/92865)
* [David Teller (@Yoric)](https://github.com/Yoric): Fixes #91913 : Exclude **/.hg/store/** from the file watcher [PR #91941](https://github.com/microsoft/vscode/pull/91941)

Our accessibility community for providing constant feedback! To name a few: [Florian Bejers (@zersiax)](https://github.com/zersiax), [José Vilmar Estácio de Souza (@jvesouza)](https://github.com/jvesouza), [Andy Borka (@ajborka)](https://github.com/ajborka), [Dickson Tan (@Neurrone)](https://github.com/Neurrone), [Joan Marie (@joanmarie)](https://github.com/joanmarie), [Pawel Lurbanski (@pawelurbanski)](https://github.com/pawelurbanski), [Bryan Duarte (@RedEyeDragon)](https://github.com/RedEyeDragon), [Alex Hall (@mehgcap)](https://github.com/mehgcap), [Michał Zegan (@webczat)](https://github.com/webczat), [Nolan Darilek (@ndarilek)](https://github.com/ndarilek), [Alexander Epaneshnikov (@alex19EP)](https://github.com/alex19EP), [Marco Zehe (@MarcoZehe)](https://github.com/MarcoZehe), [Leonard de Ruijter (@leonardder)](https://github.com/leonardder), [Ivan Fetch (@ivanfetch)](https://github.com/ivanfetch)

Contributions to `vscode-vsce`:

* [Bob Brown (@bobbrow)](https://github.com/bobbrow): Change a console.warn to console.log for an informational message [PR #434](https://github.com/microsoft/vscode-vsce/pull/434)
* [James George (@jamesgeorge007)](https://github.com/jamesgeorge007)
  * Fixed markdown-it security vulnerability [PR #437](https://github.com/microsoft/vscode-vsce/pull/437)
  * Migrate to a better matching engine [PR #436](https://github.com/microsoft/vscode-vsce/pull/436)

Contributions to `language-server-protocol`:

* [Aleksey Kladov (@matklad)](https://github.com/matklad): Add link to section [PR #942](https://github.com/microsoft/language-server-protocol/pull/942)

Contributions to `vscode-languageserver-node`:

* [Remy Suen (@rcjsuen)](https://github.com/rcjsuen): Reword type and modifier descriptions [PR #588](https://github.com/microsoft/vscode-languageserver-node/pull/588)
* [Tom Raviv (@tomrav)](https://github.com/tomrav): Fix npm badges in text-document package readme [PR #592](https://github.com/microsoft/vscode-languageserver-node/pull/592)
* [Heejae Chang (@heejaechang)](https://github.com/heejaechang):
  * added file-based cancellation support to JSON-RPC [PR #587](https://github.com/microsoft/vscode-languageserver-node/pull/587)
  * added cancellation tests in json rpc [PR #596](https://github.com/microsoft/vscode-languageserver-node/pull/596)
  * re-export MessageConnection so that vscode-languageserver/client is s… [PR #598](https://github.com/microsoft/vscode-languageserver-node/pull/598)

Contributions to `vscode-generator-code`:

* [Sibiraj (@sibiraj-s)](https://github.com/sibiraj-s): Remove deprecated `useColors` mocha api [PR #196](https://github.com/microsoft/vscode-generator-code/pull/196)

Contributions to `localization`:

There are over 800 [Cloud + AI Localization](https://github.com/Microsoft/Localization/wiki) community members using the Microsoft Localization Community Platform (MLCP), with over about 170 active contributors to Visual Studio Code. We appreciate your contributions, either by providing new translations, voting on translations, or suggesting process improvements.

Here is a snapshot of [contributors](https://microsoftl10n.github.io/VSCode/). For details about the project including the contributor name list, visit the project site at [https://aka.ms/vscodeloc](https://aka.ms/vscodeloc).

* **Chinese (Simplified, China)** Tingting Yi, Yizhi Gu, Charles Dong, Justin Liu, Joel Yang, Tony Xia, 朱知阳, meng shao, 普鲁文, paul cheung, 张锐, Yiting Zhu, Nong Zhichao, Liam Kennedy, 武 健, Zhao Liguo, 宁 倬, Bochen Wang, 一斤瓜子, 顺 谭, 云 何, Yun Liu, yungkei fan.
* **Chinese (Traditional, Taiwan)** 船長, Winnie Lin, 予 恆.
* **Czech** David Knieradl.
* **Danish (Denmark)** Javad Shafique, Lasse Stilvang.
* **English (United Kingdom)** Martin Littlecott, Oren Recht, Faris Ansari.
* **Finnish (Finland)** Teemu Sirkiä.
* **French (France)** Antoine Griffard, Thierry DEMAN-BARCELÒ, Rodolphe NOEL, Nathan Bonnemains.
* **Hebrew (Israel)** Chayim Refael Friedman, Asaf Amitai.
* **Indonesian (Indonesia)** Gerry Surya, Laurensius Dede Suhardiman.
* **Italian (Italy)** Alessandro Alpi, Riccardo Cappello.
* **Japanese (Japan)** Ikko Ashimine, Aya Tokura, Takayuki Fuwa, ちゃん きさらぎ, 住吉 貴志, Koichi Makino, Yoshihisa Ozaki, TENMYO Masakazu.
* **Korean (Korea)** Kyunghee Ko, June Heo.
* **Norwegian (Norway)** Torbjørn Viem Ness.
* **Polish (Poland)** Makabeus Orban, Kacper Łakomski.
* **Portuguese (Brazil)** Alessandro Trovato, Marcelo Fernandes, Arthur Lima, Luciana de Melo, Luiz Gustavo Nunes.
* **Portuguese(Portugal)** Pedro Filipe.
* **Russian (Russia)** Andrey Veselov, Vadim Svitkin, Минаков Антон.
* **Spanish (Spain, International Sort)** Sifredo Da Silva, Ariel Costas Guerrero, David Roa, Abdón Rodríguez P., Luis Manuel, Carlos A. Echeverri V.
* **Swedish (Sweden)** Per Ragnar Edin.
* **Tamil (India)** krishnakoumar c.
* **Turkish (Turkey)** Umut Can Alparslan, Mehmet Yönügül.
* **Ukrainian (Ukraine)** Nikita Potapenko.
* **Vietnamese (Vietnam)** Hieu Nguyen Trung.

<!-- In-product release notes styles.  Do not modify without also modifying regex in gulpfile.common.js -->
<a id="scroll-to-top" role="button" title="Scroll to top" aria-label="scroll to top" href="#"><span class="icon"></span></a>
<link rel="stylesheet" type="text/css" href="css/inproduct_releasenotes.css"/><|MERGE_RESOLUTION|>--- conflicted
+++ resolved
@@ -375,15 +375,11 @@
 
 This API was added as proposed in the last milestone and we have now finalized it.
 
-<<<<<<< HEAD
+### Semantic tokens provider API
+
+The semantic tokens provider API has now been finalized.
+
 ### Theme support for semantic tokens
-=======
-### Semantic tokens provider API
-
-The semantic tokens provider API has now been finalized.
-
-### Theme Support for Semantic Tokens
->>>>>>> cf7ee7cd
 
 Color themes can now write rules to color semantic tokens reported by language extensions like TypeScript.
 
