--- conflicted
+++ resolved
@@ -205,11 +205,7 @@
 
 ### Faster rendering when GPU acceleration is disabled
 
-<<<<<<< HEAD
-The performance of "DOM renderer", which is used when GPU acceleration is disabled, has been significantly improved thanks to [a rewrite of the component](https://github.com/xtermjs/xterm.js/pull/4605). The rewrite focused on reducing the number of DOM elements used and the savings scale much better the larger the terminal is.
-=======
 The performance of the "DOM renderer", which is used when GPU acceleration is disabled, has been significantly improved thanks to [a rewrite of the component](https://github.com/xtermjs/xterm.js/pull/4605). The rewrite focused on reducing the number of DOM elements used and the savings scale much better the larger the terminal is.
->>>>>>> 47485253
 
 When testing a typical render call on a terminal with 117 columns and 36 rows, it took ~10 ms before and ~2 ms after. Increasing the terminal size to 300x100 on the test machine recorded a render taking ~25-35 ms before and ~4-5 ms after.
 
