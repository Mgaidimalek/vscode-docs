---
Order: 11
Area: containers
TOCTitle: Develop with Kubernetes
ContentId: 80bd336b-0d2d-4d63-a771-8b3ea22a64d3
PageTitle: Use Bridge to Kubernetes to run and debug locally with Kubernetes
DateApproved: 07/22/2020
MetaDescription: Learn how to use Bridge to Kubernetes to connect your development computer to a Kubernetes cluster
---

# Use Bridge to Kubernetes

Bridge to Kubernetes allows you to run and debug code on your development computer, while still connected to your Kubernetes cluster with the rest of your application or services. For example, if you have a large microservices architecture with many interdependent services and databases, replicating those dependencies on your development computer can be difficult. Additionally, building and deploying code to your Kubernetes cluster for each code change during inner-loop development can be slow, time consuming, and difficult to use with a debugger.

Bridge to Kubernetes avoids having to build and deploy your code to your cluster by instead creating a connection directly between your development computer and your cluster. Connecting your development computer to your cluster while debugging allows you to quickly test and develop your service in the context of the full application without creating any Docker or Kubernetes configuration.

Bridge to Kubernetes redirects traffic between your connected Kubernetes cluster and your development computer. This traffic redirection allows code on your development computer and services running in your Kubernetes cluster to communicate as if they are in the same Kubernetes cluster. Bridge to Kubernetes also provides a way to replicate environment variables and mounted volumes available to pods in your Kubernetes cluster in your development computer. Providing access to environment variables and mounted volumes on your development computer allows you to quickly work on your code without having to replicate those dependencies manually.

In this guide, you will learn how to use Bridge to Kubernetes to redirect traffic between your Kubernetes cluster and code running on your development computer.

## Before you begin

<<<<<<< HEAD
This article assumes you already have your own cluster with a microservices architecture and you want to debug one of the pods in your cluster. If you want to learn how to use Bridge to Kubernetes with an existing sample application, see [Use Bridge to Kubernetes with a sample](/docs/containers/bridge-to-kubernetes-sample.md). If you are using Azure Kubernetes service and want to use an existing sample application, see [Bridge to Kubernetes (AKS)](bridge-to-kubernetes-aks.md).
=======
This article assumes you already have your own cluster with a microservices architecture and you want to debug one of the pods in your cluster. If you're using MiniKube running locally and want to learn how to use Bridge to Kubernetes with an existing sample application, see [Use Bridge to Kubernetes with MiniKube](/docs/containers/minikube.md). If you are using Azure Kubernetes service and want to use an existing sample application, see [Bridge to Kubernetes (AKS)](/docs/containers/bridge-to-kubernetes-aks.md).
>>>>>>> 1bc45c59

### Prerequisites

* A Kubernetes cluster with an app that you want to debug.
* [Visual Studio Code][vs-code] running on macOS, Windows 10, or Linux (currently in preview).
* The [Bridge to Kubernetes][btk-vs-code] extension installed in Visual Studio Code.

## Connect to your cluster and debug a service

On your development computer, make sure your current context is set to the cluster and namespace in which your application is running.

Open the workspace for the app you want to debug in Visual Studio Code. Open the Command Palette (`kb(workbench.action.showCommands)`), and run the command **Bridge to Kubernetes: Configure** to start the configuration process.

Choose the Kubernetes service you wish to redirect to your local version.

![Select the service to connect to](images/minikube/select_service.png)

All traffic in the Kubernetes cluster is redirected for your service to the version of your application running in your development computer. Bridge to Kubernetes also routes all outbound traffic from the application back to your Kubernetes cluster.

> **Important**: You can only redirect services that have a single pod.

After you select your service, you are prompted to enter the TCP port that your application uses to run locally.

![Enter the port number](images/minikube/enter_port.png)

Choose a debug profile that you normally use when running your application locally.

![Choose the debugger launch task](images/minikube/launch_task.png)

You have the option of running isolated or not isolated. If you run isolated, only your requests are routed to your local process; other developers can use the cluster without being affected. If you don't run isolated, all traffic is redirected to your local process. For more information on this option, see [Using routing capabilities for developing in isolation][btk-overview-routing].

![Choose isolation](images/minikube/isolation.png)

Select the **Debug** icon on the left and select the newly added Kubernetes debug profile, such as **Launch via NPM with Kubernetes**, at the top. This debug profile is created by Bridge to Kubernetes from the debug profile you chose earlier.

![Choose debug launch profile](images/minikube/debug_profile.png)

> **Note**: You will be prompted to allow the **EndpointManager** to run elevated and modify your hosts file.

Your development computer is connected when the VS Code status bar turns orange and the Kubernetes extension shows you are connected.

![Debugging with Bridge to Kubernetes](images/minikube/debugging.png)

Once your development computer is connected, traffic starts redirecting to your development computer for the service you are replacing.

> **Note**: On subsequent launches, you will not be prompted for the service name, port, launch task, or whether to run isolated. These values are saved in `.vscode/tasks.json`. To change these settings later, open the Command Palette (`kb(workbench.action.showCommands)`), and run the command **Bridge to Kubernetes: Configure**. You can open *.vscode/launch.json* and *.vscode/tasks.json* to see the specific configuration settings that Bridge to Kubernetes adds to your launch profile.
>
>If your cluster uses [gRPC C core](https://github.com/grpc/grpc/), an implementation of gRPC that uses [c-ares](https://github.com/c-ares/c-ares), an environment variable is added to your launch profile, GRPC_DNS_RESOLVER, with the value `native`. This variable specifies to use a workaround to avoid a 2-minute time delay when connecting. For more information, see this [gRPC issue](https://github.com/grpc/grpc/issues/18691).

## Set a break point

Set a breakpoint with `kb(editor.debug.action.toggleBreakpoint)` or selecting **Run** then **Toggle Breakpoint**.

Navigate to the sample application by opening the public URL. When your code reaches the breakpoint, it should open in the debugger. To resume the service, hit `kb(workbench.action.debug.run)` or select **Run** then **Continue**. Return to your browser and verify you see a placeholder image for the bike.

### Update your application

When you make code changes locally, whether or not they are visible to others who are using the cluster depends on whether you are running isolated or not. If you're running isolated, you can make changes that don't affect other users.

Edit your code, save your changes, and press `kb(workbench.action.debug.restart)` or select **Run** then **Restart Debugging**. After you are reconnected, refresh your browser and validate your changes.

Select **Run** then **Stop Debugging** or press `kb(workbench.action.debug.stop)` to stop the debugger.

> **Note**: By default, stopping the debugging task also disconnects your development computer from your Kubernetes cluster. You can change this behavior by searching for **Bridge to Kubernetes: Disconnect After Debugging** in the Visual Studio Code settings and removing the check next to **Disconnect automatically when debugging stops**. After updating this setting, your development computer will remain connected when you stop and start debugging. To disconnect your development computer from your cluster, click on the Bridge to Kubernetes extension on the status bar then choose **Disconnect current session**.

## Additional configuration

Bridge to Kubernetes can handle routing traffic and replicating environment variables without any additional configuration. If you need to download any files that are mounted to the container in your Kubernetes cluster, such as a ConfigMap file, you can create a `KubernetesLocalProcessConfig.yaml` to download those files to your development computer. For more information, see [Configure Bridge to Kubernetes][kubernetesLocalProcessConfig-yaml].

## Using logging and diagnostics

Logging output is written to the **Bridge to Kubernetes** window after your development computer is connected to your Kubernetes cluster.

Click on the **Kubernetes** Status bar and choose **Show connection diagnostics information**. This command prints the current environment variables and DNS entires in the logging output.

Additionally, you can find the diagnostic logs in the `Bridge to Kubernetes` directory in your development computer's TEMP directory. On Windows 10, that's in `%TEMP%\Bridge to Kubernetes`. On a Mac, the TEMP directory can be found by running `echo $TMPDIR` from a terminal window. On Linux, it is `/tmp/Bridge to Kubernetes`.

## Running in isolation mode

With Bridge to Kubernetes, you can also set up an isolated version the services you're working on, meaning that others who are using the cluster won't be affected by your changes. This isolation mode is accomplished by routing your requests to your copy of each affected service, but routing all other traffic normally. To access the local endpoint URL for the isolated app, launch the debugger in isolation mode, open the Kubernetes menu on the status bar, and choose the endpoint entry. You can find more about how routing works in isolation mode at [How Bridge to Kubernetes Works][btk-overview-routing].

## Header propagation

To use Bridge to Kubernetes the way it is designed, you need to make sure to propagate the Bridge to Kubernetes header from incoming requests to any requests that your services make to other services in the cluster. All HTTP request APIs, regardless of language, provide some framework-specific way to do this. For example, for .NET code in C#, you can use code similar to the following:

```csharp
var request = new HttpRequestMessage();
request.RequestUri = new Uri("http://mywebapi/api/values/1");
if (this.Request.Headers.ContainsKey("kubernetes-route-as"))
{
    // Propagate the dev space routing header
    request.Headers.Add("kubernetes-route-as", this.Request.Headers["kubernetes-route-as"] as IEnumerable<string>);
}
var response = await client.SendAsync(request);
```

> **Note**: To avoid affecting code at every request, you can create a class that inherits from [System.Net.Http.DelegatingHandler](https://docs.microsoft.com/dotnet/api/system.net.http.delegatinghandler) and override the `SendAsync` method with code similar to the preceding example. You can find code using this technique on the web; one example is [Properly Propagating "kubernetes-route-as" in Bridge to Kubernetes](https://blogs.u2u.be/lander/post/2020/11/25/properly-propagating-kubernetes-route-as-in-bridge-to-kubernetes).

For Node.js services, you can use code similar to the following, taken from the todo-app sample in the [mindaro repo](https://github.com/Microsoft/mindaro):

```js
    server.get("/api/stats", function (req, res) {
        var options = {
            host: process.env.STATS_API_HOST,
            path: '/stats',
            method: 'GET'
        };
        const val = req.get('kubernetes-route-as');
        if (val) {
            console.log('Forwarding kubernetes-route-as header value - %s', val);
            options.headers = {
                'kubernetes-route-as': val
            }
        }
        var req = http.request(options, function(statResponse) {
            res.setHeader('Content-Type', 'application/json');
            var responseString = '';
            //another chunk of data has been received, so append it to `responseString`
            statResponse.on('data', function (chunk) {
                responseString += chunk;
            });
            statResponse.on('end', function () {
                res.send(responseString);
            });
        });

        req.on('error', function(e) {
            console.log('problem with request: ' + e.message);
          });

          req.end();
    });
```

## Troubleshooting

 If you get this error when activating the Bridge to Kubernetes extension:

"Failed to update dependencies: maximum number of retries exceeded"

 First, retry the activation using the button. If it repeatedly does not succeed, see [https://github.com/microsoft/mindaro/issues/32](https://github.com/microsoft/mindaro/issues/32).

When you are using Bridge to Kubernetes in a remote SSH session, if EndpointManager fails, the issue might be that Bridge to Kubernetes cannot modify the hosts file due to a permissions issue. To enable remote SSH or running as non-elevated user, you should update your code to use Kubernetes service environment variables, and configure VS Code to use them, as described in the [Service environment variables](/docs/containers/kubernetes-env-vars.md) topic.

## Next steps

Learn more about Bridge to Kubernetes at [How Bridge to Kubernetes works][btk-how-it-works].

[azure-kubernetes-service]: https://docs.microsoft.com/azure/aks/kubernetes-walkthrough
[azds-cli]: https://docs.microsoft.com/azure/dev-spaces/how-to/install-dev-spaces#install-the-client-side-tools
[azds-tmp-dir]: https://docs.microsoft.com/azure/dev-spaces/troubleshooting#before-you-begin
[btk-vs-code]: https://marketplace.visualstudio.com/items?itemName=mindaro.mindaro
[azure-cli]: https://docs.microsoft.com/cli/azure/install-azure-cli
[azure-cloud-shell]: https://docs.microsoft.com/azure/cloud-shell/overview
[az-aks-get-credentials]: https://docs.microsoft.com/cli/azure/aks#az-aks-get-credentials
[az-aks-vs-code]: https://marketplace.visualstudio.com/items?itemName=ms-kubernetes-tools.vscode-aks-tools
[preview-terms]: https://azure.microsoft.com/support/legal/preview-supplemental-terms/
[supported-regions]: https://azure.microsoft.com/global-infrastructure/services/?products=kubernetes-service
[troubleshooting]: https://docs.microsoft.com/azure/dev-spaces/troubleshooting#fail-to-restore-original-configuration-of-deployment-on-cluster
[vs-code]: https://code.visualstudio.com/download
[kubernetesLocalProcessConfig-yaml]: https://docs.microsoft.com/visualstudio/containers/configure-bridge-to-kubernetes
[btk-how-it-works]: https://docs.microsoft.com/visualstudio/containers/overview-bridge-to-kubernetes
[btk-overview-routing]: https://docs.microsoft.com/visualstudio/containers/overview-bridge-to-kubernetes#using-routing-capabilities-for-developing-in-isolation<|MERGE_RESOLUTION|>--- conflicted
+++ resolved
@@ -20,11 +20,7 @@
 
 ## Before you begin
 
-<<<<<<< HEAD
 This article assumes you already have your own cluster with a microservices architecture and you want to debug one of the pods in your cluster. If you want to learn how to use Bridge to Kubernetes with an existing sample application, see [Use Bridge to Kubernetes with a sample](/docs/containers/bridge-to-kubernetes-sample.md). If you are using Azure Kubernetes service and want to use an existing sample application, see [Bridge to Kubernetes (AKS)](bridge-to-kubernetes-aks.md).
-=======
-This article assumes you already have your own cluster with a microservices architecture and you want to debug one of the pods in your cluster. If you're using MiniKube running locally and want to learn how to use Bridge to Kubernetes with an existing sample application, see [Use Bridge to Kubernetes with MiniKube](/docs/containers/minikube.md). If you are using Azure Kubernetes service and want to use an existing sample application, see [Bridge to Kubernetes (AKS)](/docs/containers/bridge-to-kubernetes-aks.md).
->>>>>>> 1bc45c59
 
 ### Prerequisites
 
