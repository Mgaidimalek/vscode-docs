--- conflicted
+++ resolved
@@ -47,7 +47,6 @@
 
 Let's say you'd like to install the [eslint extension](https://marketplace.visualstudio.com/items?itemName=dbaeumer.vscode-eslint) automatically into your container, and you'd also like to forward port 3000:
 
-<<<<<<< HEAD
 ```json
 {
     "image": "mcr.microsoft.com/vscode/devcontainers/typescript-node:0-12",
@@ -56,51 +55,6 @@
     ],
     "forwardPorts": [ 3000 ]
 }
-=======
-1. Start with **Remote-Containers: Add Development Container Configuration Files...** in the Command Palette (`kbstyle(F1)`).
-2. Edit the contents of the `.devcontainer` folder as required.
-3. Try it with **Remote-Containers: Reopen Folder in Container**.
-4. If you see an error, click on **Open Folder Locally** in the dialog that appears.
-5. After the window reloads, a copy of the **build log will appear** in the so you can investigate the problem. Edit the contents of the `.devcontainer` folder as required. (You can also use the **Remote-Containers: Open Log File...** command to see the log again if you close it.)
-6. Run **Remote-Containers: Rebuild and Reopen Folder in Container** and jump to step 4 if needed.
-
-If you already have a successful build, you can still edit the contents of the `.devcontainer` folder as required when connected to the container and then select **Remote-Containers: Rebuild Container** in the Command Palette (`kbstyle(F1)`) so the changes take effect.
-
-You can also iterate on your container when using the **Remote-Containers: Clone Repository in Container Volume** command.
-
-1. Start with **Remote-Containers: Clone Repository in Container Volume** in the Command Palette (`kbstyle(F1)`). If the repository you enter does not have a `devcontainer.json` in it, you'll be asked to select a starting point.
-2. Edit the contents of the `.devcontainer` folder as required.
-3. Try it with **Remote-Containers: Rebuild Container**.
-4. If you see an error, click on **Open in Recovery Container** in the dialog that appears.
-5. Edit the contents of the `.devcontainer` folder as required in this "recovery container."
-6. Use **Remote-Containers: Reopen in Container** and jump to step 4 if you still hit problems.
-
-## Add configuration files to public or private repositories
-
-You can easily share a customized dev container definition for your project by adding `devcontainer.json` files to source control. By including these files in your repository, anyone that opens a local copy of your repo in VS Code will be automatically prompted to reopen the folder in a container, provided they have the Remote - Containers extension installed.
-
-![Dev config file reopen notification](images/containers/dev-container-reopen-prompt.png)
-
-Beyond the advantages of having your team use a consistent environment and tool-chain, this also makes it easier for new contributors or team members to be productive quickly. First-time contributors will require less guidance and hit fewer issues related to environment setup.
-
-**Alternative: Repository configuration folders**
-
-In some cases, you may want to create a configuration for a repository that you do not control or that you would prefer didn't have a configuration included in the repository itself. To handle this situation, you can configure a location on your local filesystem to store configuration files that will be picked up automatically based on the repository.
-
-First, update the **Remote > Containers: Repository Configuration Paths** [User setting](/docs/getstarted/settings.md) with the local folder you want to use to store your repository container configuration files.
-
-In the Settings editor:
-
-![Repository container folders setting](images/containers/repo-container-folder-setting.png)
-
-Next, place your `.devcontainer/devcontainer.json` (and related files) in a sub folder that mirrors the remote location of the repository. For example, if we wanted to create a configuration for `github.com/microsoft/vscode-dev-containers`, we would create the following:
-
-```text
-📁 github.com
-    📁 microsoft
-        📁 vscode-dev-containers
-           📁 .devcontainer
->>>>>>> 2c8f18f7
 ```
 
 Through a `devcontainer.json` file, you can:
