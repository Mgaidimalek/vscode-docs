---
Order: 3
Area: remote
TOCTitle: Containers
PageTitle: Developing inside a Container using Visual Studio Code Remote Development
ContentId: 7ec8a02b-2eb7-45c1-bb16-ddeaac694ff6
MetaDescription: Developing inside a Container using Visual Studio Code Remote Development
DateApproved: 11/7/2019
---
# Developing inside a Container

The **Visual Studio Code Remote - Containers** extension lets you use a [Docker container](https://docker.com) as a full-featured development environment. It allows you to open any folder inside (or mounted into) a container and take advantage of Visual Studio Code's full feature set. A [`devcontainer.json` file](#creating-a-devcontainerjson-file) in your project tells VS Code how to access (or create) a **development container** with a well-defined tool and runtime stack. This container can be used to run an application or to sandbox tools, libraries, or runtimes needed for working with a codebase.

Workspace files are mounted from the local file system or copied or cloned into the container. Extensions are installed and run inside the container, where they have full access to the tools, platform, and file system. This means that you can seamlessly switch your entire development environment just by connecting to a different container.

![Container Architecture](images/containers/architecture-containers.png)

This lets VS Code provide a **local-quality development experience** — including full IntelliSense (completions), code navigation, and debugging — **regardless of where your tools (or code) are located**.

## Getting started

### System requirements

**Local:**

* **Windows:** [Docker Desktop](https://www.docker.com/products/docker-desktop) 2.0+ on Windows 10 Pro/Enterprise. (Docker Toolbox is not supported. Windows container images are not supported.)
* **macOS**:  [Docker Desktop](https://www.docker.com/products/docker-desktop) 2.0+.
* **Linux**: [Docker CE/EE](https://docs.docker.com/install/#supported-platforms) 18.06+ and [Docker Compose](https://docs.docker.com/compose/install) 1.21+. (The Ubuntu snap package is not supported.)

**Containers**: x86_64 Debian 8+, Ubuntu 16.04+, CentOS / RHEL 7+, Alpine Linux based containers.

Note that the Docker daemon/service does not need to be running locally if you are [using a remote Docker host](/docs/remote/containers-advanced.md#developing-inside-a-container-on-a-remote-docker-host), but you do need the Docker CLI installed.

Other `glibc` based Linux containers may work if they have [needed prerequisites](/docs/remote/linux.md).

While `musl` based Alpine Linux support is available, some extensions installed in the container may not work due to `glibc` dependencies in native code inside the extension. See the [Remote Development with Linux](/docs/remote/linux.md) article for details.

### Installation

To get started, follow these steps:

1. Install and configure [Docker](https://www.docker.com/get-started) for your operating system.

    **Windows / macOS**:

    1. Install [Docker Desktop for Windows/Mac](https://www.docker.com/products/docker-desktop).

    2. Right-click on the Docker taskbar item and update **Settings / Preferences > Shared Drives / File Sharing** with any source code locations you want to open in a container. If you run into trouble, see [Docker Desktop for Windows tips](/docs/remote/troubleshooting.md#docker-desktop-for-windows-tips) on avoiding common problems with sharing.

    **Linux**:

    1. Follow the [official install instructions for Docker CE/EE for your distribution](https://docs.docker.com/install/#supported-platforms). If you are using Docker Compose, follow the [Docker Compose directions](https://docs.docker.com/compose/install/) as well.

    2. Add your user to the `docker` group by using a terminal to run: `sudo usermod -aG docker $USER`

    3. Sign out and back in again so your changes take effect.

2. Install [Visual Studio Code](https://code.visualstudio.com/) or [Visual Studio Code Insiders](https://code.visualstudio.com/insiders/).

3. Install the [Remote Development extension pack](https://aka.ms/vscode-remote/download/extension).

**Working with Git?** Here are two tips to consider:

* If you are working with the same repository both locally in Windows and inside a container, be sure to set up consistent line endings. See [tips and tricks](/docs/remote/troubleshooting.md#resolving-git-line-ending-issues-in-containers-resulting-in-many-modified-files) for details.
* If you clone using a Git credential manager, your container should already have access to your credentials! If you use SSH keys, you can also opt in to sharing them. See [Sharing Git credentials with your container](#sharing-git-credentials-with-your-container) for details.

**Next Steps:** The Remote - Containers extension supports two primary operating models:

* You can use a container as your [full-time development environment](#creating-a-devcontainerjson-file).
* You can [attach to a running container](#attaching-to-running-containers) to inspect it.

We will cover using a container as your full-time development environment first.

## Quick start: Try a dev container

Let's start by using a sample project to try things out.

1. Clone one of the sample repositories below.

    ```bash
    git clone https://github.com/Microsoft/vscode-remote-try-node
    git clone https://github.com/Microsoft/vscode-remote-try-python
    git clone https://github.com/Microsoft/vscode-remote-try-go
    git clone https://github.com/Microsoft/vscode-remote-try-java
    git clone https://github.com/Microsoft/vscode-remote-try-dotnetcore
    git clone https://github.com/Microsoft/vscode-remote-try-php
    git clone https://github.com/Microsoft/vscode-remote-try-rust
    git clone https://github.com/Microsoft/vscode-remote-try-cpp
    ```

2. Start VS Code and click on the quick actions Status Bar item in the lower left corner of the window.

    ![Quick actions status bar item](images/common/remote-dev-status-bar.png)

3. Select **Remote-Containers: Open Folder in Container...** from the command list that appears, and open the root folder of the project you just cloned.

4. The window will then reload, but since the container does not exist yet, VS Code will create one. This may take some time, and a progress notification will provide status updates. Fortunately, this step isn't necessary the next time you open the folder since the container will already exist.

    ![Dev Container Progress Notification](images/containers/dev-container-progress.png)

5. After the container is built, VS Code automatically connects to it and maps the project folder from your local file system into the container. Check out the **Things to try** section of `README.md` in the repository you cloned to see what to do next.

> **Tip:** Want to use a remote Docker host? See the [Advanced Containers article](/docs/remote/containers-advanced.md#developing-inside-a-container-on-a-remote-docker-host) for details on setup.

## Quick start: Open an existing folder in a container

Next we will cover how to set up a dev container for an existing project to use as your full-time development environment.

The steps are similar to those above:

1. Start VS Code, run the **Remote-Containers: Open Folder in Container...** command from the Command Palette (`kbstyle(F1)`) or quick actions status bar item, and select the project folder you'd like to set up the container for.

    > **Tip:** If you want to edit the container's contents or settings before opening the folder, you can run **Remote-Containers: Add Development Container Configuration Files...** instead.

    ![Quick actions status bar item](images/common/remote-dev-status-bar.png)

2. Now pick a starting point for your dev container. You can either select a base **dev container definition** from a filterable list, or use an existing [Dockerfile](https://docs.docker.com/engine/reference/builder/) or [Docker Compose file](https://docs.docker.com/compose/compose-file/#compose-file-structure-and-examples) if one exists in the folder you selected.

    > **Note:** When using Alpine Linux containers, some extensions may not work due to `glibc` dependencies in native code inside the extension.

    ![Select a node dev container definition](images/containers/select-dev-container-def.png)

    Note the dev container definitions displayed come from the [vscode-dev-containers repository](https://aka.ms/vscode-dev-containers). You can browse the `containers` folder of that repository to see the contents of each definition.

3. After picking the starting point for your container, VS Code will add the dev container configuration files to your project (`.devcontainer/devcontainer.json`).

4. The VS Code window will reload and start building the dev container. A progress notification provides status updates. Note that you only have to build a dev container the first time you open it; opening the folder after the first successful build will be much quicker.

    ![Dev Container Progress Notification](images/containers/dev-container-progress.png)

5. After the build completes, VS Code will automatically connect to the container.

You can now interact with your project in VS Code just as you could when opening the project locally. From now on, when you open the project folder, VS Code will automatically pick up and reuse your dev container configuration.

> **Tip:** Want to use a remote Docker host? See the [Advanced Containers article](/docs/remote/containers-advanced.md#developing-inside-a-container-on-a-remote-docker-host) for details on setup.

### Open an existing workspace in a container

You can also follow a similar process to open a [VS Code multi-root workspace](/docs/editor/multi-root-workspaces) in a **single container** if the workspace only **references relative paths to sub-folders of the folder the `.code-workspace` file is in (or the folder itself).**

You can either:

* Use the **Remote-Containers: Open Workspace in Container...** command.
* Use **File > Open Workspace...** once you've opened a folder that contains a `.code-workspace` file in a container.

Once connected, you may want to **add the `.devcontainer` folder** to the workspace so you can easily edit its contents if it is not already visible.

Also note that, while you cannot use multiple containers for the same workspace in the same VS Code window, you can use [multiple Docker Compose managed containers at once](/docs/remote/containers-advanced.md#connecting-to-multiple-containers-at-once) from separate windows.

## Quick start: Configure a sandbox for multiple projects or folders

While development containers often are tied to a single folder, repository, or project, they can also be used with multiple folders as a way to simplify setup or sandbox your tools. Imagine you had your source code across multiple repositories in a single folder for a given toolset.

For example:

```text
📁 Repos
   📁 node
   📁 python
      📁 starter-snake-python
      📁 vscode-remote-try-python
      📁 your-python-project-here
   📁 go
   📁 dotnet
```

Let's set up a container for use with all of the Python projects in the `./Repos/python` folder.

1. Start VS Code, select **Remote-Containers: Open Folder in Container...** from the Command Palette (`kbstyle(F1)`) or quick actions status bar item, and select the `./Repos/python` folder.

    > **Tip:** If you want to edit the container's contents or settings before opening the folder, you can run **Remote-Containers: Add Development Container Configuration Files...** instead.

    ![Quick actions status bar item](images/common/remote-dev-status-bar.png)

2. Now pick a starting point for your dev container. You can either select a base **dev container definition** from a filterable list, or use an existing [Dockerfile](https://docs.docker.com/engine/reference/builder/) or [Docker Compose file](https://docs.docker.com/compose/compose-file/#compose-file-structure-and-examples) if one exists in the folder you selected.

    > **Note:** When using Alpine Linux containers, some extensions may not work due to `glibc` dependencies in native code inside the extension.

    ![Select a python dev container definition](images/containers/select-dev-container-def-python.png)

    Note the dev container definitions displayed come from the [vscode-dev-containers repository](https://aka.ms/vscode-dev-containers). You can browse the `containers` folder of that repository to see the contents of each definition.

3. After picking the starting point for your container, VS Code will add the dev container configuration files to the `./Repos/python/.devcontainer` folder.

4. The VS Code window will reload and start building the dev container. A progress notification provides status updates. Note that you only have to build a dev container the first time you open it; opening the folder after the first successful build will be much quicker.

    ![Dev Container Progress Notification](images/containers/dev-container-progress.png)

5. After the build completes, VS Code will automatically connect to the container. Once connected use **File > Open... / Open Folder...** to select one of the folders under `./Repos/python`.

    ![Open python folder in the container](images/containers/open-folder-python.png)

6. In a moment, VS Code will open the folder inside the same container. In the future, you can use the **Remote Explorer** in the Activity Bar to open this sub-folder in the container directly.

    ![Container explorer with multiple folders under python container](images/containers/containers-explorer-python.png)

> **Tip:** Instead of mounting the local filesystem, you can use a similar flow to set up a container with an isolated, more performant volume that you clone your source code into. See the [Advanced Containers](/docs/remote/containers-advanced.md#use-a-named-volume-for-your-entire-source-tree) article for details.

## Quick start: Open a public Git repository in an isolated container volume

While you can [open a locally cloned repository in a container](#quick-start-open-an-existing-folder-in-a-container), you may want to work with an isolated copy of a repository for a PR review or to investigate another branch without impacting your work. If you're working with a public GitHub repository with an existing `devcontainer.json` file, you can use a Repository Container instead.

Repository Containers use isolated, local Docker volumes instead binding to the local filesystem. In addition to not polluting your file tree, local volumes have the added benefit of improved performance on Windows and macOS. (See [Advanced Configuration](/docs/remote/containers-advanced.md#improving-container-disk-performance) for information on how to use these types of volumes in other scenarios.)

For example, follow these steps to open one of the "try" repositories in a Repository Container:

1. Start VS Code and run **Remote-Containers: Open Repository in Container...** from the Command Palette (`kbstyle(F1)`).

2. Enter `microsoft/vscode-remote-try-node` (or one of the other "try" repositories) in the input box that appears and press `kbstyle(Enter)`.

    ![Input box with a repository name in it](images/containers/vscode-remote-try-node.png)

3. The VS Code window (instance) will reload, clone the source code, and start building the dev container. A progress notification provides status updates.

    ![Dev Container Progress Notification](images/containers/dev-container-progress.png)

4. After the build completes, VS Code will automatically connect to the container.

You can now work with the repository source code in this isolated environment as you would if you'd cloned the code locally.

## Creating a devcontainer.json file

VS Code's container configuration is stored in a [`devcontainer.json`](#devcontainerjson-reference) file. This file is similar to the `launch.json` file for debugging configurations, but is used for launching (or attaching to) your development container instead. You can also specify any extensions to install once the container is running or post-create commands to prepare the environment. The dev container configuration is either located under `.devcontainer/devcontainer.json` or stored as a `.devcontainer.json` file (note the dot-prefix) in the root of your project.

Selecting the **Remote-Containers: Add Development Container Configuration Files...** command from the Command Palette (`kbstyle(F1)`) will add the needed files to your project, which you can further customize for your needs.

The command lets you pick a pre-defined container configuration:

![Add a dev container definition](images/containers/select-dev-container-def-all.png)

Or reuse an existing Dockerfile:

![Add a dev container definition](images/containers/select-dockerfile.png)

Or reuse an existing Docker Compose file:

![Add a dev container definition](images/containers/select-docker-compose.png)

For example, through a `devcontainer.json` file, you can:

* Spin up a [stand-alone "sandbox" container](#indepth-setting-up-a-folder-to-run-in-a-container) to isolate your toolchain or speed up setup.
* Work with a container deployed application defined by an [image, Dockerfile](#using-an-image-or-dockerfile), or [Docker Compose](#using-docker-compose).
* [Use Docker or Kubernetes](/docs/remote/containers-advanced.md#using-docker-or-kubernetes-from-a-container) from inside a dev container to build and deploy your app.

All of the predefined container configurations you can pick from come from the [vscode-dev-containers repository](https://aka.ms/vscode-dev-containers), which has examples of `devcontainer.json` for different scenarios. You can [alter your configuration](#indepth-setting-up-a-folder-to-run-in-a-container) to:

* Install additional tools such as Git in the container.
* Automatically install extensions.
* Expose additional ports.
* Set runtime arguments.
* Reuse or [extend your existing Docker Compose setup](https://aka.ms/vscode-remote/containers/docker-compose/extend).
* And more [advanced container configurations](/docs/remote/containers-advanced.md).

Note that, if `devcontainer.json`'s supported workflows supports do not meet your needs, you can also [attach to an already running container instead](#attaching-to-running-containers).

> **Tip:** Want to use a remote Docker host? See the [Advanced Containers article](/docs/remote/containers-advanced.md#developing-inside-a-container-on-a-remote-docker-host) for details on setup.

### Configuration edit loop

Editing your container configuration is easy. Since rebuilding a container will "reset" the container to its starting contents (with the exception of your local source code), VS Code does not automatically rebuild if you edit a container configuration file (`devcontainer.json`, `Dockerfile`, `docker-compose.yml`). Instead, there are several commands that can be used to make editing your configuration easier.

Here is the typical edit loop using these commands:

1. Start with **Remote-Containers: Add Development Container Configuration Files...** in the Command Palette (`kbstyle(F1)`).
2. Edit the contents of the `.devcontainer` folder as required.
3. Try it with **Remote-Containers: Reopen Folder in Container**.
4. On failure:
   1. **Remote-Containers: Reopen Folder Locally**, which will open a new local window.
   2. In this local window: Edit the contents of the `.devcontainer` folder as required.
   3. Try it again: Go back to the container window, **Developer: Reload Window** from the Command Palette (`kbstyle(F1)`)
   4. Repeat as needed.
5. If the build was successful, but you want to make more changes:
      1. Edit the contents of the `.devcontainer` folder as required when connected to the container.
      2. **Remote-Containers: Rebuild Container**.
      3. On failure: Follow the same workflow above.

### Adding configuration files to public or private repositories

You can easily share a customized dev container definition for your project by adding `devcontainer.json` files to source control. By including these files in your repository, anyone that opens a local copy of your repo in VS Code will be automatically prompted to reopen the folder in a container, provided they have the Remote - Containers extension installed.

![Dev config file reopen notification](images/containers/dev-container-reopen-prompt.png)

Beyond the advantages of having your team use a consistent environment and tool-chain, this also makes it easier for new contributors or team members to be productive quickly. First-time contributors will require less guidance and hit fewer issues related to environment setup.

## Attaching to running containers

While using VS Code to spin up a new container can be useful in many situations, it may not match your workflow and you may prefer to "attach" VS Code to an already running Docker container - regardless of how it was started (Docker, Docker Compose, Kubernetes with Docker as the container engine, etc.). Once attached, you can install extensions, edit, and debug like you can when open a folder in a container using `devcontainer.json`.

> **Note:** When using Alpine Linux containers, some extensions may not work due to `glibc` dependencies in native code inside the extension.

You can either select the **Remote-Containers: Attach to Running Container...** command from the Command Palette (`kbstyle(F1)`) or use the **Remote Explorer** in the Activity Bar and select the **Connect to Container** inline action on the container you want to connect to.

![Containers Explorer screenshot](images/containers/containers-attach.png)

### Attached container configuration files

VS Code supports image-level configuration files to speed up setup when you repeatedly connect to a given container. Once attached, any time you open a folder, [install an extension](#managing-extensions), or [forward a port](#temporarily-forwarding-a-port), a local image-specific configuration file will open in the editor with the appropriate updates that you can opt to save or edit. This JSON file supports three properties:

```json
{
    // Default path to open when attaching to a new container.
    "workspaceFolder": "/path/to/code/in/container/here",

    // An array of extension IDs that specify the extensions to
    // install inside the container when you first attach to it.
    "extensions": [
        "dbaeumer.vscode-eslint"
    ],

    // An array port numbers to forward
    "forwardPorts": [8000]
}
```

Once saved, whenever you open a container for the first time with the same image name, these properties will be used to configure the environment.

You can always modify these files later, by using the **Remote-Containers: Open Attached Container Configuration File...** command from the Command Palette (`kbstyle(F1)`) and selecting an image name from the list. The appropriate JSON file will then open.

Finally, if you have extensions you want installed regardless of the container you attach to, you can update `settings.json` to specify a list of [extensions that should always be installed](#always-installed-extensions). We will cover this option in the next section.

## Managing extensions

VS Code runs extensions in one of two places: locally on the UI / client side, or in the container. While extensions that affect the VS Code UI, like themes and snippets, are installed locally, most extensions will reside inside a particular container. This allows you to install only the extensions you need for a given task in a container and seamlessly switch your entire tool-chain just by connecting to a new container.

If you install an extension from the Extensions view, it will automatically be installed in the correct location. You can tell where an extension is installed based on the category grouping. There will be a **Local - Installed** category and also one for your container.

![Workspace Extension Category](images/containers/containers-installed-remote-indicator.png)

![Local Extension Category](images/common/local-installed-extensions.png)

> **Note:** If you are an extension author and your extension is not working properly or installs in the wrong place, see [Supporting Remote Development](/api/advanced-topics/remote-extensions.md) for details.

Local extensions that actually need to run remotely will appear **Disabled** in the **Local - Installed** category. Select **Install** to install an extension on your remote host.

![Disabled Extensions w/Install Button](images/containers/containers-disabled-extensions.png)

You can also install all locally installed extensions inside the Dev Container by going to the Extensions view and selecting **Install Local Extensions in Dev Container: [Name]** from the **More Actions** menu (...).

![Install all extensions](images/containers/install-all-extn-containers.png)

<<<<<<< HEAD
> **Note:** Certain extensions - such as [Visual Studio Live Share](https://visualstudio.microsoft.com/services/live-share/) - require the installation of system-level dependencies which are [listed in their documentation](https://docs.microsoft.com/en-us/visualstudio/liveshare/reference/linux#install-prerequisites-manually). The need for these dependencies may depend on the operating system (e.g. the specific Linux distribution) used by your Docker image. If experiencing fatal errors with an extension suggesting it is incompatible with the development container environment, you may need to install these dependencies during the Docker build process, by adding required commands to your Dockerfile. Search the specific extension's documentation (such as that linked above for Live Share), to check for any such dependencies.
=======
However, note that some extensions may require you to [install additional software](#installing-additional-software) in the container. Consult extension documentation for details if you encounter issues.
>>>>>>> 20b75b1d

### "Always installed" extensions

If there are extensions that you would like always installed in any container, you can update the `remote.containers.defaultExtensions` User [setting](/docs/getstarted/settings.md). For example, if you wanted to install the [GitLens](https://marketplace.visualstudio.com/items?itemName=eamodio.gitlens) and [Resource Monitor](https://marketplace.visualstudio.com/items?itemName=mutantdino.resourcemonitor) extensions, you would specify their extension IDs as follows:

```json
"remote.containers.defaultExtensions": [
    "eamodio.gitlens",
    "mutantdino.resourcemonitor"
]
```

### Advanced: Forcing an extension to run locally or remotely

Extensions are typically designed and tested to either run locally or remotely, not both. However, if an extension supports it, you can force it to run in a particular location in your `settings.json` file.

For example, the setting below will force the Docker extension to run locally and Debugger for Chrome extension to run remotely instead of their defaults:

```json
"remote.extensionKind": {
    "msjsdiag.debugger-for-chrome": "workspace",
    "ms-azuretools.vscode-docker": "ui"
}
```

A value of `"ui"` instead of `"workspace"` will force the extension to run on the local UI/client side instead. Typically, this should only be used for testing unless otherwise noted in the extension's documentation since it **can break extensions**. See the article on [Supporting Remote Development](/api/advanced-topics/remote-extensions.md) for details.

## Forwarding or publishing a port

Containers are isolated environments, so if you want to access a server, service, or other resource inside your container, you will need to either "forward" or "[publish](https://stackoverflow.com/a/22150099)" the port to your host. You can either configure your container to always expose these ports or just forward them temporarily.

### Temporarily forwarding a port

Sometimes when developing you may need to access a port in your container that you didn't add to `devcontainer.json`, your Dockerfile, or Docker Compose file. If you want to **temporarily forward** a new port for the duration of the session, run the **Remote-Containers: Forward Port from Container...** command from the Command Palette (`kbstyle(F1)`).

![Forward port input](images/containers/forward-port-containers.png)

After selecting a port, a notification will tell you the localhost port you should use to access the port in the container. For example, if you forwarded an HTTP server listening on port 3000, the notification may tell you that it was mapped to port 4123 on localhost. You can then connect to this remote HTTP server using `http://localhost:4123`.

### Always publishing a port

If you have ports you always want use from your host, you can set them up so they are always available.

> **Tip**: Any application you start in the container should be set up to listen on all interfaces (`0.0.0.0`) instead of just `localhost` if you want it to be accessible outside of the container.

Specifically you can:

1. **Use the appPort property:** If you reference an image or Dockerfile in `devcontainer.json`, you can use the `appPort` property to publish ports to the host.

    ```json
    "appPort": [ 3000, "8921:5000" ]
    ```

2. **Use the Docker Compose ports mapping:** The [`ports` mapping](https://docs.docker.com/compose/compose-file#ports) can easily be added your `docker-compose.yml` file to publish additional ports.

    ```yaml
    ports:
    - "3000"
    - "8921:5000"
    ```

In each case, you'll need to rebuild your container for the setting to take effect. You can do this by running the **Remote-Containers: Rebuild Container** command in the Command Palette (`kbstyle(F1)`) when you are connected to the container.

## Opening a terminal

Opening a terminal in a container from VS Code is simple. Once you've opened a folder in a container, **any terminal window** you open in VS Code (**Terminal > New Terminal**) will automatically run in the container rather than locally.

You can also use the `code` command line from this same terminal window to perform a number of operations such as opening a new file or folder in the container. Type `code --help` to learn what options are available from the command line.

![Using the code CLI](images/containers/code-command-in-terminal.png)

## Debugging in a container

Once you've opened a folder in a container, you can use VS Code's debugger in the same way you would when running the application locally. For example, if you select a launch configuration in `launch.json` and start debugging (`kbstyle(F5)`), the application will start on the remote host and attach the debugger to it.

See the [debugging](/docs/editor/debugging.md) documentation for details on configuring VS Code's debugging features in `.vscode/launch.json`.

## Container specific settings

VS Code's local user settings are also reused when you are connected to a dev container. While this keeps your user experience consistent, you may want to vary some of these settings between your local machine and each container. Fortunately, once you have connected to a container, you can also set container-specific settings by running the **Preferences: Open Remote Settings** command from the Command Palette (`kbstyle(F1)`) or by selecting the **Remote** tab in the settings editor. These will override any local settings you have in place whenever you connect to the container.

![Container specific settings tab](images/containers/container-settings.png)

### Default container specific settings

You can include defaults for container specific settings in `devcontainer.json` using the `settings` property. These values will be automatically placed in the container specific settings file inside the container once it is created.

For example, adding this to `.devcontainer/devcontainer.json` will set the Java home path:

```json
"settings": {
    "java.home": "/docker-java-home"
}
```

Since this just establishes the default, you are still able to change the settings as needed once the container is created.

## Sharing Git credentials with your container

### Using a credential helper

If you use HTTPS to clone your repositories and **have a [credential helper configured](https://help.github.com/en/articles/caching-your-github-password-in-git) in your local OS, no further setup is required.** Credentials you've entered locally will be reused in the container and vice versa.

This works by copying your local `.gitconfig` file into the container on startup VS Code Server will automatically forward any git credential helper commands to your local operating system.

Note that, if you do not have your user name or email address set up locally, you may be prompted to do so. You can do this on your local machine by running the following commands:

```bash
git config --global user.name "Your Name"
git config --global user.email "your.email@address"
```

### Using SSH keys

There are some cases when you may be cloning your repository using SSH keys instead of a credential helper. Simply mounting your local `~/.ssh` folder into the container works on macOS/Linux, but unfortunately this does not work on Windows due to the permissions set by the Windows OS. The contents of the `.ssh` folder is not automatically copied into the container since some of the keys could be used for accessing test or production servers and could pose a security risk.

However, there is a cross-platform way of copying the contents of the `.ssh` folder into the container when it is created, without modifying your image or Dockerfile.

1. Mount your local SSH folder into a location inside the container. Depending on what you are referencing in `devcontainer.json`:

   * **Dockerfile or image**: Add the following to `devcontainer.json`:

        ```json
        "runArgs": [ "-v", "${env:HOME}${env:USERPROFILE}/.ssh:/root/.ssh-localhost:ro" ]
        ```

   * **Docker Compose**: Update (or [extend](/docs/remote/containers.md#extending-your-docker-compose-file-for-development)) your `docker-compose.yml` with the following for the appropriate service:

       ```yaml
       version: '3'
       services:
         your-service-name-here:
           # ...
           volumes:
             - ~/.ssh:/root/.ssh-localhost:ro
       ```

2. Copy the keys and set permissions by adding one of the following lines to `devcontainer.json`:

    * If running as **root**:

        ```json
        "postCreateCommand": "mkdir -p /root/.ssh && cp -r /root/.ssh-localhost/* /root/.ssh && chmod 700 /root/.ssh && chmod 600 /root/.ssh/*"
        ```

    * If running as a **[non-root user](/docs/remote/containers-advanced.md#adding-a-nonroot-user-to-your-dev-container)**:

        ```json
        "postCreateCommand": "sudo cp -r /root/.ssh-localhost ~ && sudo chown -R $(id -u):$(id -g) ~/.ssh-localhost && mv ~/.ssh-localhost ~/.ssh && chmod 700 ~/.ssh && chmod 600 ~/.ssh/*"
        ```

Note that, after you create your container for the first time, you will need to run the **Remote-Containers: Rebuild Container** command for updates to `devcontainer.json`, your Docker Compose files, or related Dockerfiles to take effect.

## Managing containers

By default, the Remote - Containers extension automatically starts the containers mentioned in the `devcontainer.json` when you open the folder. When you close VS Code, the extension automatically shuts down the containers you've connected to. You can change this behavior by adding `"shutdownAction": "none"` to `devcontainer.json`.

You can also manually manage your containers using one of the following options:

### Option 1: Use the Containers Remote Explorer

From the Containers Explorer you can right-click on a running container and stop it. You can also start exited containers, remove containers, and remove recent folders. From the Details view you can forward ports and open already forward ports in the browser.

![Containers Explorer screenshot](images/containers/containers-explorer.png)

### Option 2: Use the Docker CLI

1. Open a **local** terminal/PowerShell (or use a local window in VS Code).
2. Type `docker ps` to see running containers. Use `docker ps -a` to also see any stopped containers.
3. Type `docker stop <Container ID>` from this list to stop a container.
4. If you would like to delete a container, type `docker rm <Container ID>` to remove it.

### Option 3: Use Docker Compose

1. Open a **local** terminal/PowerShell (or use a local window in VS Code).
2. Go to the directory with your `docker-compose.yml` file.
3. Type `docker-compose top` to see running processes.
4. Type `docker-compose stop` to stop the containers. If you have more than one Docker Compose file, you can specify additional Docker Compose files with the `-f` argument.
5. If you would like to delete the containers, type `docker-compose down` to both stop and delete them.

If you want to clean out images or mass-delete containers, see [Cleaning out unused containers and images](/docs/remote/troubleshooting.md#cleaning-out-unused-containers-and-images) for different options.

## In-depth: Setting up a folder to run in a container

There are a few different ways VS Code Remote - Containers can be used to develop an application inside a fully containerized environment. In general, there are two primary scenarios that drive interest in this development style:

* **Stand-Alone Dev Sandboxes:** You may not be deploying your application into a containerized environment but still want to isolate your build and runtime environment from your local OS, speed up setup, or develop in an environment that is more representative of production. For example, you may be running code on your local macOS or Windows machine that will ultimately be deployed to a Linux VM or server, have different toolchain requirements for multiple projects, or want to be able to use tools/packages that could impact your local machine in an unexpected or undesired way. You can reference a container [image or a Dockerfile](#using-an-image-or-dockerfile) for this purpose.

* **Container Deployed Applications**: You deploy your application into one or more containers and would like to work locally in the containerized environment. VS Code currently supports working with container-based applications defined in a number of ways:

  * [Dockerfile](#using-an-image-or-dockerfile): You are working on a single container / service that is described using a single Dockerfile.

  * [Docker Compose](#using-docker-compose): You are working with multiple orchestrated services that are described using a `docker-compose.yml` file.

  * In each case, you may also need to [build container images and deploy to Docker or Kubernetes](/docs/remote/containers-advanced.md#using-docker-or-kubernetes-from-a-container) from inside your container.

  * [Attach only](#attaching-to-running-containers): While not backed by `devcontainer.json`, you can attach to an already running container if none of the workflows described in this section meet your needs.

This section will walk you through configuring your project for each of these situations. The [vscode-dev-containers GitHub repository](https://aka.ms/vscode-dev-containers) also contains dev container definitions to get you up and running quickly.

### Using an image or Dockerfile

You can configure VS Code to reuse an existing image from a source like [DockerHub](https://hub.docker.com) or [Azure Container Registry](https://azure.microsoft.com/services/container-registry/) for your dev container by adding a `.devcontainer/devcontainer.json` (or `.devcontainer.json`) config file to your project. In addition, if you are not able to find an image that meets your needs, have a single container-based project, or just want to automate the installation of several additional dependencies, you can use a [Dockerfile](https://docs.docker.com/engine/reference/builder/) to generate the image instead.

To get started quickly, **open the folder** you want to work with in VS Code and run the **Remote-Containers: Add Development Container Configuration Files...** command in the Command Palette (`kbstyle(F1)`).

![Select Dockerfile](images/containers/select-dockerfile.png)

You'll be asked to either select an existing Dockerfile (if one exists), or pick a pre-defined container configuration from the [vscode-dev-containers repository](https://github.com/Microsoft/vscode-dev-containers) in a filterable list. VS Code will then add `devcontainer.json` and any other required files to the folder. While most of these pre-defined "dev container definitions" include a Dockerfile, you can use them as a starting point for an image instead if you prefer.

> **Note:** When using Alpine Linux containers, some extensions may not work due to `glibc` dependencies in native code inside the extension.

You can also create your configuration manually. The difference between configuring VS Code to build a container image using a Dockerfile or just reuse an exiting image is a single property in `devcontainer.json`:

* **To use an image:**  Set the `image` property. For example, this will use the .NET SDK image, publish port 8090, and install the C# VS Code extension:

    ```json
    {
        "name": "My Project",
        "image": "mcr.microsoft.com/dotnet/core/sdk:latest",
        "appPort": 8090,
        "extensions": [
            "ms-vscode.csharp"
        ]
    }
    ```

* **To use a Dockerfile:** Set the `dockerFile` property. For example, this will cause VS Code to build the dev container image using the specified `Dockerfile`, publish port 3000, install the ES Lint extension in the container, and run `npm install` once it is done:

    ```json
    {
        "name": "My Node.js App",
        "dockerFile": "Dockerfile",
        "appPort": 3000,
        "extensions": [
            "dbaeumer.vscode-eslint"
        ],
        "postCreateCommand": "npm install"
    }
    ```

See the [devcontainer.json reference](#devcontainerjson-reference) for information on other available properties such as the `appPort`, `postCreateCommand`, and the `extensions` list.

Once you have added a `.devcontainer/devcontainer.json` file to your folder, run the **Remote-Containers: Reopen Folder in Container** command (or **Remote-Containers: Open Folder in Container...** if you are not yet in VS Code)  from the Command Palette (`kbstyle(F1)`). After the container is created, the **local filesystem is automatically "bind" mount into the container**, unless you [change this behavior](/docs/remote/containers-advanced.md#changing-the-default-source-code-mount), and you can start working with it from VS Code.

However, note that on Linux, you may need to set up and **specify a non-root user** when using a bind mount or any files you create will be root. See [Adding a non-root user to your dev container](/docs/remote/containers-advanced.md#adding-a-nonroot-user-to-your-dev-container) for details.

```yaml
"runArgs": [ "-u", "your-user-name-here" ]
```

You can also add **additional local mount points** to give your container access to other locations using the `runArgs` property.

For example, you can mount your home / user profile folder:

```json
"runArgs": [ "-v", "${env:HOME}${env:USERPROFILE}:/root/local-home" ]
```

This same technique can be used to **mount or copy your local SSH keys into the container** for use with Git. See [Sharing Git credentials with your container](#sharing-git-credentials-with-your-container) for details.

The `runArgs` property supports the same list of arguments as the [`docker run` command](https://docs.docker.com/engine/reference/commandline/run/) and can be useful for a wide variety of scenarios including [setting environment variables](/docs/remote/containers-advanced.md#adding-environment-variables).

If your application was built using C++, Go, or Rust, or another language that uses a **ptrace-based debugger**, the `runArgs` property can also be used to configure needed runtime security and capability settings.

For example:

```json
{
    "name": "My Go App",
    "dockerFile": "Dockerfile",
    "extensions": [
        "ms-vscode.go"
    ],
    "runArgs": [
        "--cap-add=SYS_PTRACE",
        "--security-opt",
        "seccomp=unconfined" ]
}
```

While less efficient than a custom Dockerfile, you can also use the `postCreateCommand` property to **install additional software** that **may not be in your base image** or for cases where you would prefer **not to modify a deployment Dockerfile** you are reusing.

For example, here is a `devcontainer.json` that adds `git` and the [Git Lens](https://marketplace.visualstudio.com/items?itemName=eamodio.gitlens) extension to the base Debian 9 container image:

```json
{
    "image": "debian:9",
    "extensions": [
        "eamodio.gitlens"
    ],
    "postCreateCommand": "apt-get update && apt-get install -y git"
}
```

See [installing additional software](#installing-additional-software) for more information on using `apt-get` to install software.

This command is run once your source code is mounted, so you can also use the property to run commands like `npm install` or to execute a shell script in your source tree.

```json
"postCreateCommand": "bash scripts/install-dev-tools.sh"
```

By default, when VS Code starts a container, it will **override the container's default command** to be `/bin/sh -c "while sleep 1000; do :; done"`. This is done because the container will stop if the default command fails or exits. However, this may not work for certain images. If the image you are using requires the default command be run to work properly, add the following to your `devcontainer.json` file.

```json
"overrideCommand": false
```

Note that, after you create your container for the first time, you will need to run the **Remote-Containers: Rebuild Container** command for updates to `devcontainer.json` or your Dockerfile to take effect.

### Installing additional software

Once VS Code is connected to the container, you can open a VS Code terminal and execute any command against the OS inside the container. This allows you to install new command-line utilities and spin up databases or application services from inside the Linux container.

Most container images are based on Debian or Ubuntu, where the `apt` or `apt-get` command is used to install new packages. You can learn more about the command [in Ubuntu's documentation](https://help.ubuntu.com/lts/serverguide/apt.html). Alpine images include a [similar `apk` command](https://wiki.alpinelinux.org/wiki/Alpine_Linux_package_management) while CentOS / RHEL / Oracle SE / Fedora images [use `yum`](https://access.redhat.com/documentation/en-us/red_hat_enterprise_linux/6/html/deployment_guide/ch-yum) or [more recently `dnf`](https://fedoraproject.org/wiki/DNF?rd=Dnf).

Documentation for the software you want to install will usually provide specific instructions, but note that you may not need to prefix commands with `sudo` if you are running as root in the container. For example:

```bash
# If running as root
apt-get update # Critical step - you won't be able to install software before you do this
apt-get install <package>
```

If you are running as root, you can install software as long as `sudo` is configured in your container. All predefined containers have `sudo` set up, but the [Advanced Container Configuration](/docs/remote/containers-advanced.md#adding-a-nonroot-user-to-your-dev-container) article can help you set this up for your own containers. Regardless, if you install and configure `sudo` you'll be able to use it when running as any user including root.

```bash
# If sudo is installed and configured
sudo apt-get update # Critical step - you won't be able to install software before you do this
sudo apt-get install <package>
```

However, note that if you **rebuild** the container, you will have to **reinstall** anything you've installed manually. To avoid this problem, you can either use a series of commands in the `postCreateCommand` property in `devcontainer.json` or the `RUN` instruction [in a custom Dockerfile](#using-an-image-or-dockerfile). You can use `&&` to string together multiple commands.

Using `devcontainer.json`:

```
"postCreateCommand": "apt-get update && apt-get install <package>"
```

Using a Dockerfile:

```Dockerfile
RUN apt-get update && apt-get install <packaging>
```

### Using Docker Compose

In some cases, a single container environment isn't sufficient. Fortunately, Remote - Containers supports [Docker Compose](https://docs.docker.com/compose/) managed multi-container configurations.

You can either:

1. Work with a service defined in an existing, unmodified `docker-compose.yml`.
2. Create a new `docker-compose.yml` (or make a copy of an existing one) that you use to develop a service.
3. [Extend your existing Docker Compose configuration](#extending-your-docker-compose-file-for-development) to develop the service.
4. Use separate VS Code windows to [work with multiple Docker Compose-defined services](/docs/remote/containers-advanced.md#connecting-to-multiple-containers-at-once) at once.

> **Note:** When using Alpine Linux containers, some extensions may not work due to `glibc` dependencies in native code inside the extension.

VS Code can be configured to **automatically start any needed containers** for a particular service in a Docker Compose file. If you've already started the configured containers using the command line, VS Code will **attach to the running service** you've specified instead. This gives your multi-container workflow the same quick setup advantages described for the Docker image and Dockerfile flows above while still allowing you to use the command line if you prefer.

To get started quickly, **open the folder** you want to work with in VS Code and run the **Remote-Containers: Add Development Container Configuration Files...** command in the Command Palette (`kbstyle(F1)`).

![Select Docker Compose File](images/containers/select-docker-compose.png)

You'll be asked to either select an existing Docker Compose file (if one exists), or pick a pre-defined container configuration from the [vscode-dev-containers repository](https://github.com/Microsoft/vscode-dev-containers) in a filterable list. Many of these "dev container definitions" use a Dockerfile, so select one of these definitions for a starting point for Docker Compose: [Existing Docker Compose](https://aka.ms/vscode-remote/samples/existing-docker-compose), [Node.js & MongoDB](https://aka.ms/vscode-remote/samples/node-mongo), [Python & PostgreSQL](https://aka.ms/vscode-remote/samples/python-postgres), or [Docker-in-Docker Compose](https://aka.ms/vscode-remote/samples/docker-in-docker-compose). After you make your selection, VS Code will add the appropriate `.devcontainer/devcontainer.json` (or `.devcontainer.json`) file to the folder.

You can also create your configuration manually. To reuse a Docker Compose file unmodified, you can use the `dockerComposeFile` and `service` properties in `.devcontainer/devcontainer.json`.

For example:

```json
{
    "name": "[Optional] Your project name here",
    "dockerComposeFile": "../docker-compose.yml",
    "service": "the-name-of-the-service-you-want-to-work-with-in-vscode",
    "workspaceFolder": "/default/workspace/path/in/container/to/open",
    "shutdownAction": "stopCompose"
}
```

See the [devcontainer.json reference](#devcontainerjson-reference) for information other available properties such as the `workspaceFolder` and `shutdownAction`.

Once you have added a `.devcontainer/devcontainer.json` file to your folder, run the **Remote-Containers: Reopen Folder in Container** command (or **Remote-Containers: Open Folder in Container...** if you are not yet in VS Code) from the Command Palette (`kbstyle(F1)`).

If the containers are not already running, VS Code will call `docker-compose -f ../docker-compose.yml up` in this example. Note that the `service` property indicates which service in your Docker Compose file VS Code should connect to, not which service should be started. If you started them by hand, VS Code will attach to the service you specified.

You can also create a development copy of your Docker Compose file. For example, if you had `.devcontainer/docker-compose.devcontainer.yml`, you would just change the following line in `devcontainer.json`:

```json
"dockerComposeFile": "docker-compose.devcontainer.yml"
```

However, a better approach is often to avoid making a copy of your Docker Compose file by **extending it with another one**. We'll cover [extending a Docker Compose file](#extending-your-docker-compose-file-for-development) in the next section.

To avoid having the container shut down if the default container command fails or exits, you can modify your Docker Compose file for the service you have specified in `devcontainer.json` as follows:

```yaml
# Overrides default command so things don't shut down after the process ends.
command: /bin/sh -c "while sleep 1000; do :; done"
```

If you have not done so already, you can **"bind" mount your local source code** into the container using the [volumes list in your Docker Compose file](https://docs.docker.com/compose/compose-file/#volumes).

For example:

```yaml
volumes:
  # Mounts the project folder to '/workspace'. The target path inside the container
  # should match what your application expects. In this case, the compose file is
  # in a sub-folder, so we will mount '..'. You would then reference this path as the
  # 'workspaceFolder' in '.devcontainer/devcontainer.json' so VS Code starts here.
  - ..:/workspace
```

However, note that on Linux you may need to set up and **specify a non-root user** when using a bind mount or any files you create will be root. See [Adding a non-root user to your dev container](/docs/remote/containers-advanced.md#adding-a-nonroot-user-to-your-dev-container) for details.

```yaml
user: your-user-name-here
```

This same technique can be used to **mount or copy your local SSH keys into the container** for use with Git. See [Sharing Git credentials with your container](#sharing-git-credentials-with-your-container) for details.

If you aren't creating a custom Dockerfile for development, you may want to install additional developer tools such as Git inside the service's container. While less efficient than adding these tools to the container image, you can also use the `postCreateCommand` property for this purpose. For example, if `sudo` is already installed in the container:

```json
"postCreateCommand": "sudo apt-get update && sudo apt-get install -y git"
```

See [installing additional software](#installing-additional-software) for more information on using `apt-get` to install software.

This command is run once the container is running, so you can also use the property to run commands like `npm install` or to execute a shell script in your source tree (if you have mounted it).

```json
"postCreateCommand": "bash scripts/install-dev-tools.sh"
```

If your application was built using C++, Go, or Rust, or another language that uses a ptrace-based debugger, you will also need to add the following settings to your Docker Compose file:

```yaml
# Required for ptrace-based debuggers like C++, Go, and Rust
cap_add:
- SYS_PTRACE
security_opt:
- seccomp:unconfined
```

Note that, after you create your container for the first time, you will need to run the **Remote-Containers: Rebuild Container** command for updates to `devcontainer.json`, your Docker Compose files, or related Dockerfiles to take effect.

### Extending your Docker Compose file for development

Referencing an existing deployment / non-development focused `docker-compose.yml` has some potential downsides.

For example:

* Docker Compose will shut down a container if its entry point shuts down. This is problematic for situations where you are debugging and need to restart your app on a repeated basis.
* You also may not be mapping the local filesystem into the container or exposing ports to other resources like databases you want to access.
* You may want to copy the contents of your local `.ssh` folder into the container or set the ptrace options described above in [Using Docker Compose](#using-docker-compose).

You can solve these and other issues like them by extending your entire Docker Compose configuration with [multiple `docker-compose.yml` files](https://docs.docker.com/compose/extends/#multiple-compose-files) that override or supplement your primary one.

For example, consider this additional `.devcontainer/docker-compose.extend.yml` file:

```yaml
version: '3'
  services:
    your-service-name-here:
      volumes:
        # Mounts the project folder to '/workspace'. While this file is in .devcontainer,
        # mounts are relative to the first file in the list, which is a level up.
        - .:/workspace

        # [Optional] If you are using SSH keys w/Git, mount your .ssh folder to
        # /root/.ssh-localhost so we can copy its contents
        - ~/.ssh:/root/.ssh-localhost:ro

      # [Optional] Required for ptrace-based debuggers like C++, Go, and Rust
      cap_add:
        - SYS_PTRACE
      security_opt:
        - seccomp:unconfined

      # Overrides default command so things don't shut down after the process ends.
      command: /bin/sh -c "while sleep 1000; do :; done"
```

This same file can provide additional settings, such as port mappings, as needed. To use it, reference your original `docker-compose.yml` file in addition to `.devcontainer/devcontainer.extend.yml` in a specific order:

```json
{
    "name": "[Optional] Your project name here",

    // The order of the files is important since later files override previous ones
    "dockerComposeFile": [
        "../docker-compose.yml",
        "docker-compose.extend.yml"
    ],

    "service": "your-service-name-here",
    "workspaceFolder": "/workspace",
    "shutdownAction": "stopCompose"

}
```

VS Code will then **automatically use both files** when starting up any containers. You can also start them yourself from the command line as follows:

```bash
docker-compose -f docker-compose.yml -f .devcontainer/docker-compose.extend.yml up
```

While the `postCreateCommand` property allows you to install additional tools inside your container, in some cases you may want to have a specific Dockerfile for development. You can also use this same approach to reference a custom `Dockerfile` specifically for development without modifying your existing Docker Compose file.  For example, you can update `.devcontainer/devcontainer.extend.yml` as follows:

```yaml
version: '3'
  services:
    your-service-name-here:
       build:
         context: .
         # Location is relative to folder containing this compose file
         dockerfile: Dockerfile
       volumes:
         - .:/workspace
         - ~/.ssh:/root/.ssh-localhost
       command: /bin/sh -c "while sleep 1000; do :; done"
```

### Docker Compose dev container definitions

The following are dev container definitions that use Docker Compose:

* [Existing Docker Compose](https://aka.ms/vscode-remote/samples/existing-docker-compose) - Includes a set of files that you can drop into an existing project that will reuse a `docker-compose.yml` file in the root of your project.

* [Node.js & MongoDB](https://aka.ms/vscode-remote/samples/node-mongo) -  A Node.js container that connects to a Mongo DB in a different container.

* [Python & PostgreSQL](https://aka.ms/vscode-remote/samples/python-postgres) -  A Python container that connects to PostGreSQL in a different container.

* [Docker-in-Docker Compose](https://aka.ms/vscode-remote/samples/docker-in-docker-compose) - Includes the Docker CLI and illustrates how you can use it to access your local Docker install from inside a dev container by volume mounting the Docker Unix socket.

## Advanced container configuration

See the [Advanced Container Configuration](/docs/remote/containers-advanced.md) article for information on the following topics:

* [Adding environment variables](/docs/remote/containers-advanced.md#adding-environment-variables)
* [Adding another local file mount](/docs/remote/containers-advanced.md#adding-another-local-file-mount)
* [Changing or removing the default source code mount](/docs/remote/containers-advanced.md#changing-the-default-source-code-mount)
* [Improving container disk performance](/docs/remote/containers-advanced.md#improving-container-disk-performance)
* [Adding a non-root user to your dev container](/docs/remote/containers-advanced.md#adding-a-nonroot-user-to-your-dev-container)
* [Avoiding extension reinstalls on container rebuild](/docs/remote/containers-advanced.md#avoiding-extension-reinstalls-on-container-rebuild)
* [Using Docker or Kubernetes from inside a container](/docs/remote/containers-advanced.md#using-docker-or-kubernetes-from-a-container)
* [Connecting to multiple containers at once](/docs/remote/containers-advanced.md#connecting-to-multiple-containers-at-once)
* [Developing inside a container on a remote Docker Machine or SSH host](/docs/remote/containers-advanced.md#developing-inside-a-container-on-a-remote-docker-host)
* [Reducing Dockerfile build warnings](/docs/remote/containers-advanced.md#reducing-dockerfile-build-warnings)

## devcontainer.json  reference

See [Setting up a folder to run in a container](#in-depth-setting-up-a-folder-to-run-in-a-container) for more information on configuring a dev container or the [vscode-dev-containers repository](https://github.com/Microsoft/vscode-dev-containers/tree/master/containers) for a wide variety of base configurations.

| Property | Type | Description |
|----------|------|-------------|
|**Dockerfile or image**|||
| `image` | string | **Required** when [using an image](#using-an-image-or-dockerfile). The name of an image in a container registry ([DockerHub](https://hub.docker.com), [Azure Container Registry](https://azure.microsoft.com/services/container-registry/)) that VS Code should use to create the dev container. |
| `dockerFile` | string |**Required** when [using a Dockerfile](#using-an-image-or-dockerfile). The location of a [Dockerfile](https://docs.docker.com/engine/reference/builder/) that defines the contents of the container. The path is relative to the `devcontainer.json` file. You can find a number of sample Dockerfiles for different runtimes in the [vscode-dev-containers repository](https://github.com/Microsoft/vscode-dev-containers/tree/master/containers). |
| `context` | string | Path that the Docker build should be run from relative to `devcontainer.json`. For example, a value of `".."` would allow you to reference content in sibling directories. Defaults to `"."`. |
| `appPort` | integer, string, or array | A port or array of ports that should be [published](https://stackoverflow.com/a/22150099) locally when the container is running. Note that your application may need to listen on all interfaces (`0.0.0.0`) not just `localhost` for it to be available externally. Defaults to `[]`. |
| `workspaceMount` | string | Overrides the default local mount point for the workspace. Supports the same values as the [Docker CLI `--mount` flag](https://docs.docker.com/engine/reference/commandline/run/#add-bind-mounts-or-volumes-using-the---mount-flag). Primarily useful for [configuring remote containers](/docs/remote/containers-advanced.md#developing-inside-a-container-on-a-remote-docker-host) or [improving disk performance](/docs/remote/containers-advanced.md#improving-container-disk-performance). You can use `${localWorkspaceFolder}` in this property to refer to the local source code or using the following format to refer to environment variables: `${env:VARNAMEHERE}` |
| `workspaceFolder` | string | Sets the default path that VS Code should open when connecting to the container. Typically used in conjunction with `workspaceMount`. Defaults to the automatic source code mount location. |
| `runArgs` | array | An array of [Docker CLI arguments](https://docs.docker.com/engine/reference/commandline/run/) that should be used when running the container. Defaults to `[]`. Useful for [setting environment variables](/docs/remote/containers-advanced.md#adding-environment-variables), [adding mount points](/docs/remote/containers-advanced.md#adding-another-local-file-mount), and more. A run argument can use `${localWorkspaceFolder}` to refer to the local source code or using the following format to refer to environment variables: `${env:VARNAMEHERE}` |
| `overrideCommand` | boolean | Tells VS Code whether it should run `/bin/sh -c "while sleep 1000; do :; done"` when starting the container instead of the container's default command. Defaults to `true` since the container can shut down if the default command fails. Set to `false` if the default command must run for the container to function properly. |
| `shutdownAction` | enum: `none`, `stopContainer` | Indicates whether VS Code should stop the container when the VS Code window is closed / shut down. Defaults to `stopContainer`. |
|**Docker Compose**|||
| `dockerComposeFile` | string  or array | **Required.** Path or an ordered list of paths to Docker Compose files relative to the `devcontainer.json` file. Using an array is useful [when extending your Docker Compose configuration](#extending-your-docker-compose-file-for-development). The order of the array matters since the contents of later files can override values set in previous ones. Note that the default `.env` file is picked up from the root of the project, but you can use `env_file` in your Docker Compose file to specify an alternate location. |
| `service` | string | **Required.** The name of the service VS Code should connect to once running.  |
| `runServices` | array | An array of services in your Docker Compose configuration that should be started by VS Code. These will also be stopped when you disconnect unless `"shutdownAction"` is `"none"`. Defaults to all services. |
| `workspaceFolder` | string | Sets the default path that VS Code should open when connecting to the container (which is often the path to a volume mount where the source code can be found in the container). Defaults to `"/"`. |
| `shutdownAction` | enum: `none`, `stopCompose` | Indicates whether VS Code should stop the containers when the VS Code window is closed / shut down. Defaults to `stopCompose`. |
|**General**|||
| `name` | string | A display name for the container. |
| `extensions` | array | An array of extension IDs that specify the extensions that should be installed inside the container when it is created. Defaults to `[]`. |
| `settings` | object | Adds default `settings.json` values into a container/machine specific settings file.  |
| `postCreateCommand` | string or array | A command string or list of command arguments to run after the container is created. The commands execute from the `workspaceFolder` in the container. Use `&&` in a string to execute multiple commands. For example, `"yarn install"`, `["yarn", "install"]`, or `"apt-get update && apt-get install -y git"`. It fires after your source code has been mounted, so you can also run shell scripts from your source tree. For example: `bash scripts/install-dev-tools.sh`. Defaults to none. |
| `devPort` | integer | Allows you to force a specific port that the VS Code Server should use in the container. Defaults to a random, available port. |

If you've already built the container and connected to it, be sure to run **Remote-Containers: Rebuild Container** from the Command Palette (`kbstyle(F1)`) to pick up the change.

## Known limitations

### Remote - Containers limitations

* Windows container images are **not** yet supported.
* Using a remote Docker Host is possible, but requires [additional setup steps](/docs/remote/containers-advanced.md#developing-inside-a-container-on-a-remote-docker-host).
* All roots/folders in a multi-root workspace will be opened in the same container, regardless of whether there are configuration files at lower levels.
* The unofficial Ubuntu Docker **snap** package for Linux is **not** supported. Follow the [official Docker install instructions for your distribution](https://docs.docker.com/install/#supported-platforms).
* Docker Toolbox on Windows is not supported.
* Docker variants or alternate containerization tool kits like [Podman](https://podman.io) are not supported.
* If you clone a Git repository using SSH and your SSH key has a passphrase, VS Code's pull and sync features may hang when running remotely. Either use an SSH key without a passphrase, clone using HTTPS, or run `git push` from the command line to work around the issue.
* Local proxy settings are not reused inside the container, which can prevent extensions from working unless the appropriate proxy information is configured (for example global `HTTP_PROXY` or `HTTPS_PROXY` environment variables with the appropriate proxy information).

See [here for a list of active issues](https://aka.ms/vscode-remote/containers/issues) related to Containers.

### Docker limitations

* First-time installs of Docker Desktop for Windows will require an additional "sharing" step to give your container access to local source code. However, this step may not work with certain AAD (email-based) identities. See [Docker Desktop for Windows tips](/docs/remote/troubleshooting.md#docker-desktop-for-windows-tips) and [Enabling file sharing in Docker Desktop](/docs/remote/troubleshooting.md#enabling-file-sharing-in-docker-desktop) for details and workarounds.
* You may see errors if you sign in to Docker with your email address instead of your Docker ID. This is a known issue and can be resolved by signing in with your Docker ID instead. See Docker [issue #935](https://github.com/docker/hub-feedback/issues/935#issuecomment-300361781) for details.
* If you see high CPU spikes for `com.docker.hyperkit` on macOS, this may be due to a [known issue with Docker for Mac](https://github.com/docker/for-mac/issues/1759). See the Docker issue for details.
* If you see either of these messages building a Dockerfile, you may be hitting a known Docker issue with Debian 8 (Jessie):

    ```text
    W: Failed to fetch http://deb.debian.org/debian/dists/jessie-updates/InRelease
    E: Some index files failed to download. They have been ignored, or old ones used instead
    ```

    See [Resolving Dockerfile build failures](/docs/remote/troubleshooting.md#resolving-dockerfile-build-failures-for-images-using-debian-8) for a workaround.

See the Docker troubleshooting guide for [Windows](https://docs.docker.com/docker-for-windows/troubleshoot) or [Mac](https://docs.docker.com/docker-for-mac/troubleshoot), consult [Docker Support Resources](https://success.docker.com/article/best-support-resources) for more information.

### Docker Extension limitations

By default, the Docker extension will run remotely. While this is a sensible default for SSH and WSL 2, it means the extension will not show local containers when VS Code is connected to a container.

You can use one of the following solutions to resolve this problem:

* Open a new local window (**File > New Window**) and use it to work with local containers.

* Install the [Remote - Containers](https://aka.ms/vscode-remote/download/containers) extension and use the [Remote Explorer](/docs/remote/containers.md#option-1-use-the-containers-remote-explorer) in situations when you need to see your local containers.

* Forward the [Docker socket and install the Docker CLI](https://aka.ms/vscode-remote/samples/docker-in-docker) (only) in the container.

* Use the [`extensionKind` property](#advanced-forcing-an-extension-to-run-locally-or-remotely) to force the extension to be `ui`. However, this will prevent some commands from working.

### Extension limitations

Many extensions will work inside dev containers without modification. However, in some cases, certain features may require changes. If you run into an extension issue, see [here for a summary of common problems and solutions](/docs/remote/troubleshooting.md#extension-tips) that you can mention to the extension author when reporting the issue.

In addition, while Alpine support is available, some extensions installed in the container may not work due to `glibc` dependencies in native code inside the extension. See the [Remote Development with Linux](/docs/remote/linux.md) article for details.

## Common questions

### I am seeing errors when trying to mount the local filesystem into a container

Right-click on the Docker task bar item. On Windows, go to the **Settings > Shared Drives** tab and check the drive(s) where your source code is located. On macOS, go the **Preferences > File Sharing** tab and make sure the folder containing your source code is under a file path specified in the list.

See [Docker Desktop for Windows tips](/docs/remote/troubleshooting.md#docker-desktop-for-windows-tips) for information on workarounds to common Docker for Windows issues.

### I am seeing "W: Failed to fetch ..." when building a Dockerfile

If you see "W: Failed to fetch http://deb.debian.org/debian/dists/jessie-updates/InRelease" when building a Dockerfile, you may be hitting a known Docker issue with Debian 8 (Jessie). See [Resolving Dockerfile build failures](/docs/remote/troubleshooting.md#resolving-dockerfile-build-failures-for-images-using-debian-8) for a workaround.

### I'm seeing an error about a missing library or dependency

Some extensions rely on libraries not found in the certain Docker images. See [Installing additional software](#installing-additional-software) for help with resolving the problem.

### Can I connect to multiple containers at once?

A VS Code window can only connect to one window currently, but you can open a new window and [attach](#attaching-to-running-containers) to an already running container or [use a common Docker Compose file with multiple `devcontainer.json` files](/docs/remote/containers-advanced.md#connecting-to-multiple-containers-at-once) to automate the process a bit more.

### Can I work with containers on a remote host?

Yes, you can either attach to a container running on a remote host or create a specialized `devcontainer.json` to tell VS Code how to work with your remote environment. To access the host, you can either connect to a publicly exposed Docker daemon TCP port or use SSH to tunnel into a remote VM running Docker. See [Developing inside a container on a remote Docker host](/docs/remote/containers-advanced.md#developing-inside-a-container-on-a-remote-docker-host) for details.

### How can I build or deploy container images into my local Docker / Kubernetes install when working inside a container?

You can build images and deploy containers by forwarding the Docker socket and installing the Docker CLI (and kubectl for Kubernetes) in the container. See the [Docker-in-Docker](https://aka.ms/vscode-remote/samples/docker-in-docker), [Docker-in-Docker Compose](https://aka.ms/vscode-remote/samples/docker-in-docker-compose), and [Kubernetes-Helm](https://aka.ms/vscode-remote/samples/kubernetes-helm) dev container definitions for details.

### What are the connectivity requirements for the VS Code Server when it is running in a container?

Installation of VS Code Server requires that your local machine have outbound HTTPS (port 443) connectivity to:

* `update.code.visualstudio.com`
* `vscode.blob.core.windows.net`
* `*.vo.msecnd.net` (Azure CDN)

The Remote - Containers extensions will download VS Code Server locally and copy it to the container once connected.

You can install extensions manually without an internet connection using the **Extensions: Install from VSIX...** command, but if you use the extension panel or `devcontainer.json` to install extensions, your local machine and VS Code Server will need outbound HTTPS (port 443) access  to:

* `marketplace.visualstudio.com`
* `*.vo.msecnd.net` (Azure CDN)
* `*.gallerycdn.vsassets.io` (Azure CDN)

Finally, some extensions (like C#) download secondary dependencies from `download.microsoft.com` or `download.visualstudio.microsoft.com`. Others (like [Visual Studio Live Share](https://docs.microsoft.com/visualstudio/liveshare/reference/connectivity#requirements-for-connection-modes)) may have additional connectivity requirements. Consult the extension's documentation for details if you run into trouble.

VS Code Server runs on a random port inside the container and VS Code itself uses `docker exec` to communicate with it over Docker's configured communication channel.

### As an extension author, what do I need to do to make sure my extension works?

The VS Code extension API hides most of the implementation details of running remotely so many extensions will just work inside dev containers without any modification. However, we recommend that you test your extension in a dev container to be sure that all of its functionality works as expected. See the article on [Supporting Remote Development](/api/advanced-topics/remote-extensions.md) for details.

### What other resources are there that may be able to answer my question?

The following articles may help answer your question:

* [Advanced Container Configuration](/docs/remote/containers-advanced.md) or [Tips and Tricks](/docs/remote/troubleshooting.md#containers-tips)
* [Dockerfile reference](https://docs.docker.com/engine/reference/builder/)
* [Docker Compose file reference](https://docs.docker.com/compose/compose-file/)
* [Docker Desktop for Windows troubleshooting guide](https://docs.docker.com/docker-for-windows/troubleshoot) and [FAQ](https://docs.docker.com/docker-for-windows/faqs/)
* [Docker Desktop for Mac troubleshooting guide](https://docs.docker.com/docker-for-mac/troubleshoot) and [FAQ](https://docs.docker.com/docker-for-mac/faqs/)
* [Docker Support Resources](https://success.docker.com/article/best-support-resources)

## Questions or feedback

* See [Tips and Tricks](/docs/remote/troubleshooting.md#containers-tips) or the [FAQ](/docs/remote/faq.md).
* Search on [Stack Overflow](https://stackoverflow.com/questions/tagged/vscode-remote).
* Add a [feature request](https://aka.ms/vscode-remote/feature-requests) or [report a problem](https://aka.ms/vscode-remote/issues/new).
* Create a [development container definition](https://aka.ms/vscode-dev-containers) for others to use.
* Contribute to [our documentation](https://github.com/Microsoft/vscode-docs) or [VS Code itself](https://github.com/Microsoft/vscode).
* See our [CONTRIBUTING](https://aka.ms/vscode-remote/contributing) guide for details.<|MERGE_RESOLUTION|>--- conflicted
+++ resolved
@@ -338,12 +338,9 @@
 
 ![Install all extensions](images/containers/install-all-extn-containers.png)
 
-<<<<<<< HEAD
 > **Note:** Certain extensions - such as [Visual Studio Live Share](https://visualstudio.microsoft.com/services/live-share/) - require the installation of system-level dependencies which are [listed in their documentation](https://docs.microsoft.com/en-us/visualstudio/liveshare/reference/linux#install-prerequisites-manually). The need for these dependencies may depend on the operating system (e.g. the specific Linux distribution) used by your Docker image. If experiencing fatal errors with an extension suggesting it is incompatible with the development container environment, you may need to install these dependencies during the Docker build process, by adding required commands to your Dockerfile. Search the specific extension's documentation (such as that linked above for Live Share), to check for any such dependencies.
-=======
 However, note that some extensions may require you to [install additional software](#installing-additional-software) in the container. Consult extension documentation for details if you encounter issues.
->>>>>>> 20b75b1d
-
+s
 ### "Always installed" extensions
 
 If there are extensions that you would like always installed in any container, you can update the `remote.containers.defaultExtensions` User [setting](/docs/getstarted/settings.md). For example, if you wanted to install the [GitLens](https://marketplace.visualstudio.com/items?itemName=eamodio.gitlens) and [Resource Monitor](https://marketplace.visualstudio.com/items?itemName=mutantdino.resourcemonitor) extensions, you would specify their extension IDs as follows:
