---
Order: 3
Area: remote
TOCTitle: Containers
PageTitle: Developing inside a Container using Visual Studio Code Remote Development
ContentId: 7ec8a02b-2eb7-45c1-bb16-ddeaac694ff6
MetaDescription: Developing inside a Container using Visual Studio Code Remote Development
DateApproved: 4/11/2019
---
# Developing inside a Container

The **Visual Studio Code Remote - Containers** extension lets you use a [Docker container](https://docker.com) as a full-featured development environment. It allows you to open any folder inside (or mounted into) a container and take advantage of VS Code's full feature set. A [`devcontainer.json` file](#devcontainerjson) in your project tells VS Code how to access (or create) a **development container** with a well defined tool and runtime stack. This container may be used to actually run an application or be focused exclusively on sandboxing tools, libraries, runtimes, or other utilities that need to be run against a codebase.

Workspace files are mounted from the local file system or copied or cloned into the container. Extensions are installed and run inside the container where they have full access to the tools, platform, and file system. This means that you can seamlessly switch your entire development environment by just connecting to a different container.

![Container Architecture](images/containers/architecture-containers.png)

This lets VS Code provide a **local-quality development experience** — including full IntelliSense (completions), code navigation, and debugging — **regardless of where your code is hosted**.

## Getting started

### Installation

To get started, follow these steps:

1. Install and configure [Docker](https://www.docker.com/get-started) for your operating system.

    **Windows / macOS**:

    1. Install [Docker Desktop for Windows/Mac](https://www.docker.com/products/docker-desktop).

    2. Right-click on the Docker taskbar item and update **Settings / Preferences > Shared Drives / File Sharing** with any source code locations you want to open in a container. If you run into trouble, see [Docker Desktop for Windows tips](/docs/remote/troubleshooting.md#docker-desktop-for-windows-tips) on avoiding common problems with sharing.

    3. **Windows**: Disable automatic line ending conversion for Git by using a Windows command prompt to run: `git config --global core.autocrlf false` (If left enabled, this setting can cause files that you have not edited to appear modified due to line ending differences.)

    **Linux**:

    1. Follow the [install instructions for your Linux distribution](https://docs.docker.com/install/#supported-platforms). **Note**: The Ubuntu Snap package is not supported.

    2. Add your user to the `docker` group by using a terminal to run: `sudo usermod -aG docker $USER`

    3. Sign out and back in again so your changes take effect.

2. Install [Visual Studio Code Insiders](https://code.visualstudio.com/insiders/).

3. Install the [Remote Development](https://aka.ms/vscode-remote/download/extension) extension pack.

The Remote - Containers extension supports two primary operating models:

* You can use a container as your [full-time development environment](#creating-a-devcontainerjson-file-for-existing-projects).
* You can [attach to a running container](#attaching-to-running-containers) to inspect it.

We will cover how to use a container as your full-time development environment first.

### Quick start: Try a dev container

Let's start out by using a sample project to try things out.

1. Clone one of the sample repositories below.

    ```bash
    git clone https://github.com/Microsoft/vscode-remote-try-node
    git clone https://github.com/Microsoft/vscode-remote-try-python
    git clone https://github.com/Microsoft/vscode-remote-try-go
    git clone https://github.com/Microsoft/vscode-remote-try-java
    git clone https://github.com/Microsoft/vscode-remote-try-dotnetcore
    ```

2. Start VS Code and click on the quick actions Status Bar item in the lower left corner of the window.

    ![Quick actions status bar item](images/common/remote-dev-status-bar.png)

3. Select **Remote-Containers: Open Folder in Container...** from the command list that appears, and open the root folder of the project you just cloned.

4. The window will then reload, but since the container does not exist yet, VS Code will create one. This may take some time, and a progress notification will provide status updates. Fortunately, this step will be skipped entirely the next time you open this same folder since the container will already exist.

    ![Dev Container Progress Notification](images/containers/dev-container-progress.png)

5. After the container is built, VS Code automatically connects to it and maps the project folder from your local file system into the container. Check out the `README.md` for the repository you cloned to see what to do next.

### Quick start: Open a folder in a container

Next we will cover how to set up a dev container for an existing project so that you can to use the container as your full-time development environment. The steps are very similar to those above:

1. Start VS Code, run the **Remote-Containers: Open Folder in Container...** command from the Command Palette, and select the project folder you'd like to set up the container for.

2. Now pick a starting point for your dev container. You can either select a base **dev container definition** from a filterable list, or use an existing [Dockerfile](https://docs.docker.com/engine/reference/builder/) or [Docker Compose file](https://docs.docker.com/compose/compose-file/#compose-file-structure-and-examples) if one is in the folder you selected.

    > **Note:** Alpine Linux and Windows based containers are not currently supported.

    ![Dev Container Progress Notification](images/containers/select-dev-container-def.png)

    Note that the dev container definitions come from the [vscode-dev-containers repository](https://aka.ms/vscode-dev-containers). You can browse the `containers` folder of that repository to see the contents of each definition.

3. After picking the starting point for your container, VS Code will add the dev container configuration files to your project (`.devcontainer/devcontainer.json`). Then the window will reload and VS Code will start building the dev container. A progress notification provides you status updates. Note that you only have to build a dev container the first time you open it; opening the folder after the first successful build will be much quicker.

    ![Dev Container Progress Notification](images/containers/dev-container-progress.png)

4. After building completes, VS Code will automatically connect to the container. You can now interact with your project in VS Code just as you could when opening the project locally. And now when you open the project folder again, VS Code will automatically pick up and reuse your dev container configuration.

## Creating a devcontainer.json file for existing projects

VS Code's container configuration is stored in a `devcontainer.json` file. This file is similar to the `launch.json` file used for debugging, but is used for launching (or attaching to) your development container instead. You can also use it to specify any extensions that should be automatically installed once the container is running or execute a post-create command to prep the environment. This dev container configuration is either located under `.devcontainer/devcontainer.json` or stored as a `.devcontainer.json` file (note the dot-prefix) in the root of your project.

The **Remote-Containers: Create Container Configuration File...** command adds this file to your project, where you can further customize for your needs.

For example, through a `devcontainer.json` file, you can:

* Spin up a [stand-alone "sandbox" container](#working-with-a-developer-sandbox).
* Work inside a dev container defined by an [image](#using-an-existing-container-image), [Dockerfile](#using-a-dockerfile) or [docker-compose.yml](#using-docker-compose).
* [Use Docker or Kubernetes](#using-docker-or-kubernetes-from-a-container) from inside a dev container to build and deploy your app.
* [Attach to an already running container](#attaching-to-running-containers).

The [vscode-dev-containers repository](https://aka.ms/vscode-dev-containers) has examples of `devcontainer.json` for different scenarios. You can [alter your configuration](#indepth-setting-up-a-folder-to-run-in-a-container) to install additional tools such as Git in the container, automatically install extensions, expose additional ports, set runtime arguments, and reuse or [extend your existing Docker Compose setup](https://aka.ms/vscode-remote/containers/docker-compose/extend).

### Configuration edit loop

Editing your container configuration is easy. Since rebuilding a container will "reset" the container to its starting contents (with the exception of your local source code), VS Code does not automatically rebuild if you edit a container configuration file (`devcontainer.json`, `Dockerfile`, `docker-compose.yml`). Instead, there are some commands that can be used to make editing your config easier.

Here is the typical edit loop using these commands:

1. Start with `kbstyle(F1)` > **Remote-Containers: Create Container Configuration File...**
2. Edit the contents of the `.devcontainer` folder as required.
3. Try it with `kbstyle(F1)` > **Remote-Containers: Reopen folder in Container**.
4. On failure:
   1. `kbstyle(F1)` > **Remote-Containers: Reopen Folder Locally** which will open a new local window.
   2. In this local window: Edit the contents of the `.devcontainer` folder as required.
   3. Try it again: Go back to the container window, `kbstyle(F1)` > **Remote-Containers: Reload Window**.
   4. Repeat as needed.
5. If the build was successful, but you want to make more changes:
      1. Edit the contents of the `.devcontainer` folder as required when connected to the container.
      2. `kbstyle(F1)` > **Remote-Containers: Rebuild Container**.
      3. On failure: Follow the same workflow above.

### Adding configuration files to public or private repositories

You can easily share a customized dev container definition for your project by adding `devcontainer.json` files to source control. By including these files in your repository, anyone that opens a local copy of your repo in VS Code will be automatically prompted to reopen the folder in a container, provided they have the Remote - Containers extension installed.

![Dev config file reopen notification](images/containers/dev-container-reopen-prompt.png)

Beyond the advantages of having your team use a consistent environment and tool-chain, this also makes it easier for new contributors or team members to get productive quickly. First-time contributors will require less guidance and hit fewer issues related to environment setup.

## Attaching to running containers

VS Code supports two ways for interacting with containers. One is to configure a folder you open to always run inside of a container. While this can be useful in many situations, it may not match your workflow and you may prefer to "attach" VS Code to an already running container.

> **Note:** Alpine Linux and Windows based containers are not currently supported.

Once you have a container up and running, you can connect by either:

### Option 1: Use the Attach to Running Container command

Run **Remote-Containers: Attach to Running Container...** command from the Command Palette (`kbstyle(F1)`) and selecting a container.

### Option 2: Use the Docker extension

1. Install the [Docker extension](https://marketplace.visualstudio.com/items?itemName=PeterJausovec.vscode-docker) from the Extensions view (search for "docker") if it is not already installed.

2. Go to the Docker view and expand the **Containers** node in the explorer.

3. Right click and select **Attach Visual Studio Code**.

    ![Docker Explorer screenshot](images/containers/docker-attach.png)

After a brief moment, a new window will appear and you'll be connected to the running container.

## Managing containers

By default, the Remote - Containers extension automatically starts the containers mentioned in the `devcontainer.json` when you open a folder in a container. When you close VS Code, the extension automatically shuts down the containers you've connected to. You can change this behavior by adding `"shutdownAction": "none"` to the `devcontainer.json`.

You can also manually manage your containers using one of the following options:

### Option 1: Use the Docker extension

1. Install the [Docker extension](https://marketplace.visualstudio.com/items?itemName=PeterJausovec.vscode-docker) from the Extensions view, if not already installed.

<<<<<<< HEAD
    > **Note:** The Docker extension has a few limitations when you are connected to a dev container. Given most containers do not have the Docker CLI installed, features that rely on it can fail (e.g. `Docker: Show Logs`). You can resolve this problem either using the extension from a new local window or [setting up Docker inside your container](https://aka.ms/vscode-remote/samples/docker-in-docker).
=======
> **Note:** Using the Docker extension from a VS Code window opened on a container has some limitations. Most containers do not have the Docker command line installed. Therefore commands invoked from the Docker extension that rely on the Docker command line, for example **Docker: Show Logs**, fail. If you need to execute these commands, open a new local window and use the Docker extension from this VS Code window.
>>>>>>> dbac5b9f

2. You can then go to the Docker view and expand the **Containers** node to see what containers are running. Right click and select **Stop Container** to shut one down.

    ![Docker Explorer screenshot](images/containers/docker-stop.png)

### Option 2: Use the Docker CLI

1. Open a **local** terminal/command prompt (or use a local window in VS Code).
2. Type `docker ps` to see running containers. Use `docker ps -a` to also see any stopped containers.
3. Type `docker stop <Container ID>` from this list to stop a container.
4. If you would like to delete a container, type `docker rm <Container ID>` to remove it.

### Option 3: Use Docker Compose

1. Open a **local** terminal/command prompt (or use a local window in VS Code).
2. Go to the directory with your `docker-compose.yml` file.
3. Type `docker-compose top` to see running processes.
4. Type `docker-compose stop` to stop the containers. If you have more than one Docker Compose file, you can specify additional Docker Compose files with the `-f` argument.
5. If you would like to delete the containers, type `docker-compose down` to both stop and delete them.

If you want to clean out images or mass-delete containers, [see here](/docs/remote/troubleshooting.md#cleaning-out-unused-containers-and-images) for different options.

## Managing extensions

VS Code runs extensions in one of two places: locally on the UI / client side, or in the container. While extensions that affect the VS Code UI, like themes and snippets, are installed locally, most extensions will reside inside a particular container. This allows you to install only the extensions you need for a given task in a container and seamlessly switch your entire tool-chain just by connecting to a new container.

If you search and install an extension from the Extensions view, it will automatically be installed in the correct location. You can tell where an extension is installed based on the category or group it is in. There will be a **Local - Installed** category and also one for your container.

![Workspace Extension Category](images/containers/containers-installed-remote-indicator.png)

![Local Extension Category](images/common/local-installed-extensions.png)

> **Note:** If you are an extension author and are finding that your extension is not working properly or installs in the wrong place, see the article on [Supporting Remote Development](/api/advanced-topics/remote-extensions.md) for details.

Local extensions that actually need to run remotely will appear **Disabled** in the **Local - Installed** category. You can click the **Install** button if you want to install them on your remote host.

![Disabled Extensions w/Install Button](images/containers/containers-disabled-extensions.png)

### "Always installed" extensions

If there are extensions that you would like always installed in any container, you can update the `remote.containers.defaultExtensions` User [setting](/docs/getstarted/settings.md). For example, if you wanted to install the [GitLens](https://marketplace.visualstudio.com/itemdetails?itemName=eamodio.gitlens) and [Resource Monitor](https://marketplace.visualstudio.com/itemdetails?itemName=mutantdino.resourcemonitor) extensions, you would specify their extension IDs as follows:

```json
"remote.containers.defaultExtensions": [
    "eamodio.gitlens",
    "mutantdino.resourcemonitor"
]
```

### Advanced: Forcing an extension to run locally / remotely

VS Code runs extensions in one of two places: locally on the **UI** / client side, or remotely on the **Workspace** / container side. Extensions typically are designed and tested for use in one side or the other, not both. However, you can force an extension to run in a particular location in your User [settings](/docs/getstarted/settings.md). For example, the `remote.extensionKind` setting below will force the Azure Cosmos DB extension on the UI side (instead of its Workspace default) and the Debugger for Chrome on the Workspace side (instead of its UI default):

```json
"remote.extensionKind": {
    "ms-azuretools.vscode-cosmosdb": "ui",
    "msjsdiag.debugger-for-chrome": "workspace"
}
```

Typically, this should only be used for testing unless otherwise noted in the extension's documentation since it **can break extensions**. See the article on [Supporting Remote Development](/api/advanced-topics/remote-extensions.md) for details.

## Forwarding a port

Containers are isolated environments, so if you want to access a server, service, or other resource inside your container, you will need to "forward" the port to your host. You can either configure your container to always expose these ports or just forward them temporarily.

### Temporarily forwarding a port

Sometimes when developing you may need to access a port in your container that you didn't add to `devcontainer.json`, your `Dockerfile`, or Docker Compose file. If you want to **temporarily forward** a new port for the duration of the session, run the **Remote-Containers: Forward Port from Container...** command from the Command Palette (`kbstyle(F1)`).

After selecting a port, a notification will tell you the localhost port you should use to access the port in the container. For example, if you forwarded an HTTP server listening on port 3000, the notification may tell you that it was mapped to port 4123 on localhost. You can then connect to this remote HTTP server using `http://localhost:4123`.

### Always forwarding / exposing / publishing a port

If you have ports you always want use from your host, you can set them up so they are always available. Specifically you can:

1. **Use the appPort property:** If you reference an `image` or `Dockerfile` in `devcontainer.json`, you can use the  `appPort` property to publish ports to the host.

    ```json
    "appPort": [3000, "8921:5000"]
    ```

2. **Use the Docker Compose ports mapping:** The [`ports` mapping](https://docs.docker.com/compose/compose-file#ports) can easily be added your `docker-compose.yml` file to publish additional ports.

    ```yaml
    ports:
    - "3000"
    - "8921:5000"
    ```

In each case, you'll need to rebuild your container for the setting to take effect. You can do this by running the **Remote-Containers: Rebuild Container** command in the Command Palette (`kbstyle(F1)`) when you are connected to the container.

## Opening a terminal in a container

Opening a terminal in a container from VS Code is simple. Once you've opened a folder in a container, **any terminal window** you open in VS Code (**Terminal > New Terminal**) will automatically run in the container rather than locally.

You can also **use the `code-insiders` CLI** from this same terminal window to perform a number of operations such as opening a new file or folder in the container. Type `code-insiders --help` to learn what is available from the command line.

![Using the code CLI](images/containers/code-command-in-terminal.png)

## Debugging in a container

Once you've opened a folder in a container, you can use VS Code's debugger in the same way you would when running the application locally. For example, if you select a launch configuration in `launch.json` and start debugging (`kbstyle(F5)`), the application will start on the remote host and attach the debugger to it.

See the [debugging](/docs/editor/debugging.md) documentation for details on configuring VS Code's debugging features in `.vscode/launch.json`.

## Container specific settings

VS Code's local user settings are also reused when you are connected to a dev container. While this keeps your user experience consistent, you may want to vary some of these settings between your local machine and each container. Fortunately, once you have connected to a container, you can also set container specific settings by running the **Preferences: Open Remote Settings** command from the Command Palette (`kbstyle(F1)`) or by clicking on the "Remote" tab in the settings editor. These will override any local settings you have in place whenever you connect to the container.

### Default container specific settings

You can also add a default container settings file into your container image. This can be useful for settings like absolute paths that you know will always differ from local ones. For example, consider this `.devcontainer/settings.vscode.json` file that sets the Java home path:

```json
{
    "java.home": "/docker-java-home"
}
```

If you have an existing `.devcontainer/Dockerfile`, you can just add a `COPY` statement that puts the settings file in the right location:

```Dockerfile
# Copy endpoint specific user settings into container to specify Java path
COPY settings.vscode.json /root/.vscode-remote/data/Machine/settings.json
```

## In-depth: Setting up a folder to run in a container

There are a few different ways VS Code Remote - Containers can be used to develop an application inside a fully containerized environment. In general, there are two primary scenarios that drive interest in this development style:

* [Stand-Alone Dev Sandboxes](#working-with-a-developer-sandbox): Even if you are not deploying your application into a containerized environment, you may still want to isolate your build and runtime environment from your local OS or to edit, run, and debug code in an environment that is more representative of production. A single, stand-alone "dev sandbox" container can be used to achieve these goals even if you are not familiar with containers and/or do not deploy into a container in production. For example, today you may be running some code on your local macOS or Windows machine that is ultimately deployed to a Linux VM or server in production.

* **Container Deployed Applications**: In this case, you plan to deploy the application into one or more containers but would like to take advantage of the same benefits that stand-alone dev sandboxes provide. VS Code currently supports working with container based applications defined in a number of ways:

  * [Dockerfile](#using-a-dockerfile): You are working on a single container / service that is described using a single `Dockerfile`.

  * [Docker Compose](#using-docker-compose): You are working with multiple orchestrated services that are described using a `docker-compose.yml` file.

  * [Attach](#attaching-to-running-containers): You can use an alternate workflow and attach to an already running container.

  * In each case, you may also need to [build container images and deploy to Docker or Kubernetes](#using-docker-or-kubernetes-from-a-container) from inside your container.

This section will walk you through how to configure your project for each of these situations. The [vscode-dev-containers GitHub repository](https://aka.ms/vscode-dev-containers) also contains a number of dev container definitions you may find useful to get you up and running quickly.

### devcontainer.json

As mentioned above, `.devcontainer/devcontainer.json` or `.devcontainer.json` file tells VS Code where to look for the containers it should create or connect to. The intent of `devcontainer.json` is conceptually similar to VS Code's `launch.json` for debugging, but focused on launching (or attaching to) your development container instead. You can also use it to specify any extensions that should be automatically installed once the container is running or execute a post-create command to prep the environment. We'll cover the different properties of the file in the sections below.

### Working with a developer sandbox

You can create a dev sandbox by selecting a base container image from a source like [DockerHub](https://hub.docker.com) and then manually installing additional software, such as Git, which may be missing.

You can use the **Remote-Containers: Create Container Configuration File** command in the Command Palette (`kbstyle(F1)`) to select from a base image to get you started and customize from there.

> **Note:**  Alpine Linux and Windows based containers are not currently supported.

If you are not able to find an image that meets your needs or just want to automate the installation of additional software, you can also [create a custom image using a `Dockerfile`](#using-a-dockerfile).

### Using an existing container image

You can use the `image` property in a `.devcontainer/devcontainer.json` in your project root to configure VS Code for use with an existing container image. The image should reside in a container registry ([DockerHub](https://hub.docker.com), [Azure Container Registry](https://azure.microsoft.com/services/container-registry/)) that VS Code can use to create the dev container.

For example:

```json
{
    "name": "My Project",
    "image": "microsoft/dotnet:sdk",
    "appPort": 8090,
    "extensions": [
        "ms-vscode.csharp"
    ]
}
```

See the [devcontainer.json reference](#devcontainerjson-reference) for information on other available properties such as the `appPort` and `extensions` list.

To open the folder in the container, run the **Remote-Containers: Open Folder in Container** or **Remote: Reopen Folder in Container** command from the Command Palette (`kbstyle(F1)`). Once the container has been created, the **local filesystem will be automatically mapped** into the container and you can start working with it from VS Code.

### Installing additional software in the sandbox

Once VS Code is connected to the container, you can open a VS Code terminal and execute any command against the OS inside the container. This allows you to install new command line utilities and spin up databases or application services from inside the Linux container.

Most container images are based on Debian or Ubuntu, where the `apt-get` command is used to install new packages.

For example:

```bash
apt-get update # Critical step - you won't be able to install software before you do this
apt-get install <package>
```

> **Note:** GUI based tools do not typically work inside of containers.

Documentation for the software you want to install will usually provide specific instructions, but note that you typically do **not need to prefix commands with `sudo`** given you are likely running as root in the container. If you are not already root, read the directions for the image you've selected to learn how to install additional software. If you would **prefer not to run as root**, see the [tips and tricks](/docs/remote/troubleshooting.md#adding-a-nonroot-user-to-your-dev-container) article for how to set up a separate user.

You can also use a `Dockerfile` to create a custom image with all needed software pre-installed. We'll cover this scenario next.

### Using a Dockerfile

To create a customized sandbox or application in a single container, you can use (or reuse) a `Dockerfile` to define your dev container. If you have an existing `Dockerfile` you want to use, you can use the **Remote-Containers: Create Container Configuration File** command in the Command Palette (`kbstyle(F1)`) where you'll be asked to pick which Dockerfile you want to use. You can then customize from there.

> **Note:** Alpine Linux and Windows based containers are not currently supported.

You may want to install other tools such as Git inside the container, which you can easily [do manually](#installing-additional-software-in-the-sandbox). However, you can also create a custom `Dockerfile` specifically for development that includes these dependencies. The [vscode-dev-containers repository](https://github.com/Microsoft/vscode-dev-containers) contains examples you can use as a starting point.

You can use the `dockerFile` property in `.devcontainer/devcontainer.json` to configure VS Code for use with your `Dockerfile`.

For example:

```json
{
    "name": "My Container App",
    "dockerFile": "Dockerfile",
    "appPort": 3000,
    "extensions": [
        "dbaeumer.vscode-eslint"
    ]
}
```

See the [devcontainer.json reference](#devcontainerjson-reference) for information on other available properties such as the `appPort` and `extensions` list.

The example below uses `runArgs` to change the security policy to enable the ptrace system call for Go development container:

```json
{
    "name": "My Container App",
    "dockerFile": "Dockerfile",
    "extensions": [
        "ms-vscode.go"
    ],
    "runArgs": [
        "--cap-add=SYS_PTRACE",
        "--security-opt",
        "seccomp=unconfined" ]
}
```

After making edits, you can run the **Remote-Containers: Reopen Folder in Container** or **Remote-Containers: Rebuild Container** commands to try things out. Once the container is created, the local filesystem is automatically mapped into the container and you can start working with it from VS Code.

### Using Docker Compose

In some cases, a single container environment isn't sufficient. Fortunately, VS Code Remote also works with multi-container configurations that are managed by `docker-compose.yml`.

You can either:

1. Reuse an existing `docker-compose.yml` unmodified.
2. [Extend your existing Docker Compose configuration](#extending-your-docker-compose-file-for-development) for development.
3. Use the command line (for example `docker-compose up`) and [attach to an already running container](#attaching-to-running-containers).

> **Note:**  Alpine Linux and Windows based containers are not currently supported.

VS Code can be configured to **automatically start any needed containers** for a particular service in a Docker Compose file (if they are not already running). This gives your multi-container workflow the same quick setup advantages described for the Docker image and Dockerfile flows above.

To reuse a `docker-compose.yml` unmodified, you can use the `dockerComposeFile` and `service` properties in a `.devcontainer/devcontainer.json`.

For example:

```json
{
    "name": "[Optional] Your project name here",
    "dockerComposeFile": "../docker-compose.yml",
    "service": "the-name-of-the-service-you-want-to-work-with-in-vscode",
    "workspaceFolder": "/default/workspace/path/in/container/to/open",
    "shutdownAction": "stopCompose"
}
```

See the [devcontainer.json reference](#devcontainerjson-reference) for information other available properties such as the `workspaceFolder` and `shutdownAction`.

Note that you may want to alter your existing Docker Compose file to mount your local `.gitconfig` folder so you don't have to set up Git inside of the container if you install it. (See [below](#extending-your-docker-compose-file-for-development) if you'd prefer not to alter your existing files.)

```yaml
volumes:
  # This lets you avoid setting up Git again in the container
  - ~/.gitconfig:/root/.gitconfig
```

After making edits, you can test by running the **Remote-Containers: Reopen Folder in Container** or **Remote-Containers: Rebuild Container** commands. Once the container is been created, the local filesystem is automatically mapped into the container and you can start working with it from VS Code.

### Extending your Docker Compose file for development

Referencing an existing deployment / non-development focused `docker-compose.yml` has some potential downsides.

For example:

* Docker Compose will shut down a container if its entry point shuts down. This is problematic for situations where you are debugging and need to restart your app on a repeated basis.
* You also may not be mapping the local filesystem into the container or exposing ports to other resources like databases you want to access.
* You may be using an [Alpine Linux](https://alpinelinux.org) based image in your production configuration. (VS Code Remote - Containers does not currently support Alpine Linux).

You can solve these and other issues like them by extending your entire Docker Compose configuration with [multiple `docker-compose.yml` files](https://docs.docker.com/compose/extends/#multiple-compose-files) that override or supplement your primary one.

For example, consider this additional `.devcontainer/docker-compose.yml` file:

```yaml
version: '3'
  services:
    your-service-name-here:
      volumes:
        # Mounts the project folder to '/workspace'. The target path inside the container
        # should match should match what your application expects. In this case, the
        # compose file is in a sub-folder, so we will mount '..'. We'll then reference this
        # as the workspaceFolder in '.devcontainer/devcontainer.json' so VS Code starts here.
        - ..:/workspace

        # This lets you avoid setting up Git again in the container
        - ~/.gitconfig:/root/.gitconfig

      # Overrides default command so things don't shut down after the process ends.
      command: sleep infinity
```

This same file can provide additional port mappings, etc as needed. All you need to do to use it, is reference your original `docker-compose.yml` file in addition to this one in `.devcontainer/devcontainer.json` as follows:

```json
{
    "name": "[Optional] Your project name here",
    "dockerComposeFile": [
        "../docker-compose.yml",
        "docker-compose.yml"
    ],
    "service": "your-service-name-here",
    "workspaceFolder": "/workspace",
    "shutdownAction": "stopCompose"
}
```

VS Code will then **automatically use both files** when starting up any containers or you can start them yourself from the command line as follows:

```bash
docker-compose up -f docker-compose.yml -f .devcontainer/docker-compose.yml
```

#### Using an updated Dockerfile to automatically install more tools

You may want to install other tools such as Git inside the container for the service you've specified. You can easily [do this manually](#installing-additional-software-in-the-sandbox). However, you can also create a custom `Dockerfile` specifically for development that includes these dependencies. The [vscode-dev-containers repository](https://github.com/Microsoft/vscode-dev-containers) contains a number of examples you can use to augment a copy of a Dockerfile or when creating a new one.

Assuming you put this file under `.devcontainer/Dockerfile`, the `.devcontainer/docker-compose.yml` above would just be tweaked as follows:

```yaml
version: '3'
  services:
    your-service-name-here:
    build:
      context: .
      # Location is relative to folder containing this compose file
      dockerfile: Dockerfile
    ports:
      - 3000:3000
    volumes:
      - ..:/workspace
    command: sleep infinity
```

### Docker Compose dev container definitions

The following are some dev container definitions that use Docker Compose that you can use to get a more complete picture of the setup:

* [Existing Docker Compose](https://aka.ms/vscode-remote/samples/existing-docker-compose) - Includes a set of files that you can drop into an existing project that will reuse a `docker-compose.yml` file in the root of your project.

* [Node.js & MongoDB](https://aka.ms/vscode-remote/samples/node-mongo) -  A Node.js container that connects to a Mongo DB in a different container.

* [Python & PostGreSQL](https://aka.ms/vscode-remote/samples/python-postgresl) -  A Python container that connects to PostGreSQL in a different container.

* [Docker-in-Docker Compose](https://aka.ms/vscode-remote/samples/docker-in-docker-compose) - Includes the Docker CLI and illustrates how you can use it to access your local Docker install from inside a dev container by volume mounting the Docker Unix socket.

## Using Docker or Kubernetes from a container

While you can build, deploy, and debug your application right inside a dev container, you may also need to test it by running it inside a set of production-like containers. Fortunately, by installing the needed Docker or Kubernetes CLIs, you can build and deploy your app's container images from inside your dev container.

Once the needed CLIs are in place, you can also work with the appropriate container cluster using the [Docker](https://marketplace.visualstudio.com/items?itemName=PeterJausovec.vscode-docker) if you force it to run as a Workspace extension or [Kubernetes](https://marketplace.visualstudio.com/items?itemName=ms-kubernetes-tools.vscode-kubernetes-tools) extensions.

See the following examples dev containers for additional information:

* [*Docker-in-Docker](https://aka.ms/vscode-remote/samples/docker-in-docker) - Includes the Docker CLI and illustrates how you can use it to access your local Docker install from inside a dev container by volume mounting the Docker Unix socket.

* [*Docker-in-Docker Compose](https://aka.ms/vscode-remote/samples/docker-in-docker-compose) - Variation of Docker-in-Docker for situations where you are using Docker Compose instead of a single Dockerfile.

* [*Kubernetes-Helm](https://aka.ms/vscode-remote/samples/kubernetes-helm) - Includes the Docker CLI, kubectl, and Helm and illustrates how you can use them from inside a dev container to access a local Minikube or Docker provided Kubernetes cluster.

## devcontainer.json  reference

| Property | Type | Description |
|----------|------|-------------|
|**Dockerfile or image**|||
| `image` | string | **Required** when [using an image](#using-an-existing-container-image). The name of an image in a container registry ([DockerHub](https://hub.docker.com), [Azure Container Registry](https://azure.microsoft.com/services/container-registry/)) that VS Code should use to create the dev container. |
| `dockerFile` | string |**Required** when [using a Dockerfile](#using-a-dockerfile). The location of a [Dockerfile](https://docs.docker.com/engine/reference/builder/) that defines the contents of the container. The path is relative to the `devcontainer.json` file. You can find a number of sample Dockerfiles for different runtimes [in this repository](https://github.com/Microsoft/vscode-dev-containers/tree/master/dev-containers). |
| `context` | string | Path that the Docker build should be run from relative to `devcontainer.json`. For example, a value of `".."` would allow you to reference content in sibling directories. Defaults to `"."`. |
| `appPort` | integer, string, or array | A port or array of ports that should be made available locally when the container is running (beyond those already exposed by the container image). Defaults to `[]`. |
| `runArgs` | array | An array of [Docker CLI arguments](https://docs.docker.com/engine/reference/commandline/run/) that should be used when running the container. Defaults to `[]`. |
| `overrideCommand` | boolean | Tells VS Code whether it should run `sleep infinity` when starting the container instead of the default command to prevent the container from immediately shutting down if the default command fails. Defaults to `true`. |
| `shutdownAction` | enum: `none`, `stopContainer` | Indicates whether VS Code should stop the container when the VS Code window is closed / shut down. Defaults to `stopContainer`. |
|**Docker Compose**|||
| `dockerComposeFile` | string  or array | **Required.** Path or an ordered list of paths to Docker Compose files relative to the `devcontainer.json` file. |
| `service` | string | **Required.** The name of the service you want to work on. |
| `workspaceFolder` | string | Sets the default path that VS Code should open when connecting to the container (which is often the path to a volume mount where the source code can be found in the container). Defaults to `"/"`. |
| `shutdownAction` | enum: `none`, `stopCompose` | Indicates whether VS Code should stop the containers when the VS Code window is closed / shut down. Defaults to `stopCompose`. |
|**General**|||
| `name` | string | A display name for the container. |
| `extensions` | array | An array of extension IDs that specify the extensions that should be installed inside the container when it is created. Defaults to `[]`. |
| `postCreateCommand` | string or array | A command or list of commands to run after the container is created (for example, `yarn install`). Defaults to none. |
| `devPort` | integer | Allows you to force a specific port that the VS Code Server should use in the container. Defaults to a random, available port. |

## Known limitations

### Remote - Containers limitations

* Alpine Linux or Windows container images are not yet supported. Most images come with a Debian or Ubuntu based flavor you can use instead. (Typically Alpine variations end in `-alpine`).
* All roots/folders in a multi-root workspace will be opened in the same container, regardless of whether there are configuration files at lower levels.
* The unofficial Ubuntu Docker **snap** package for Linux is **not** supported. Follow the [official Docker install instructions for your distribution](https://docs.docker.com/install/#supported-platforms).
* Local proxy settings are not reused inside the container which can prevent extensions from working unless the appropriate proxy information is configured (for example global `HTTP_PROXY` or `HTTPS_PROXY` environment variables with the appropriate proxy information).

See [here for a list of active issues](https://aka.ms/vscode-remote/containers/issues) on GitHub that are tagged with Containers.

### Docker limitations

* First time installs of Docker Desktop for Windows will require an additional "sharing" step to give your container access to local source code. However, step may not work with certain AAD (email based) identities. See [Docker Desktop for Windows tips](/docs/remote/troubleshooting.md#docker-desktop-for-windows-tips) and [Enabling file sharing in Docker Desktop](/docs/remote/troubleshooting.md#enabling-file-sharing-in-docker-desktop) for details and workarounds.
* You may see errors if you sign into Docker with your email address instead of your Docker ID. This is a known issue and can be resolved by signing in with your Docker ID instead. See Docker issue [#935](https://github.com/docker/hub-feedback/issues/935#issuecomment-300361781) for details.
* If you see high CPU spikes for `com.docker.hyperkit` on Mac, this may be due to a [known issue with Docker for Mac](https://github.com/docker/for-mac/issues/1759). See the Docker issue for details.
* If you see either of these messages building a Dockerfile, you may be hitting a known Docker issue with Debian 8 (Jessie):

    ```text
    W: Failed to fetch http://deb.debian.org/debian/dists/jessie-updates/InRelease
    E: Some index files failed to download. They have been ignored, or old ones used instead
    ```

    See [here for a workaround](/docs/remote/troubleshooting.md#resolving-dockerfile-build-failures-for-images-using-debian-8).

See [here for other notable Docker-related issues](/docs/remote/troubleshooting.md#other-common-docker-related-errors-and-issues).

### Docker Extension limitations

<<<<<<< HEAD
The Docker extension has a few limitations when you are connected to a dev container. Given most containers do not have the Docker CLI installed, features that rely on it can fail (e.g. `Docker: Show Logs`). You can resolve this problem either using the extension from a new local window or [setting up Docker inside your container](https://aka.ms/vscode-remote/samples/docker-in-docker).
=======
Some Docker commands invoked from the Docker extension can fail when invoked from a VS Code window opened on a container. Most containers do not have the Docker command line installed. Therefore commands invoked from the Docker extension that rely on the Docker command line, for example **Docker: Show Logs**, fail. If you need to execute these commands, open a new local VS Code window and use the Docker extension from this window.
>>>>>>> dbac5b9f

### Extension limitations

Many extensions will work inside dev containers without modification. However, in some cases, certain features may require changes. If you run into an extension issue, [see here for a summary of common problems and solutions](/docs/remote/troubleshooting.md#extension-tips) that you can mention to the extension author when reporting the issue.

## Common questions

### I am seeing errors when trying to mount the local filesystem into a container

Right-click on the Docker task bar item. On Windows, go to the **Settings > Shared Drives** tab and check the drive(s) where your source code is located. On macOS, go the **Preferences > File Sharing** tab and make sure the folder containing your source code is under a file path specified in the list.

See [Docker Desktop for Windows tips](/docs/remote/troubleshooting.md#docker-desktop-for-windows-tips) for information on workarounds to common Docker for Windows issues.

### I am seeing "W: Failed to fetch http://deb.debian.org/debian/dists/jessie-updates/InRelease" when building a Dockerfile

You may be hitting known Docker issue with Debian 8 (Jessie). See [here for a workaround](/docs/remote/troubleshooting.md#resolving-dockerfile-build-failures-for-images-using-debian-8).

### I'm seeing an error about a missing library or dependency

Some extensions rely on libraries not found in the certain Docker images. See [above](#installing-additional-software-in-the-sandbox) for help resolving the problem.

### How can I connect to multiple containers?

Currently you can only connect to one container per VS Code window. However, you can spin up multiple containers and [attach to them](#attaching-to-running-containers) from different VS Code windows to work around this limitation.

### How can I build or deploy container images into my local Docker / Kubernetes install when working inside a container?

You can build images and deploy containers by forwarding the Docker socket and installing the Docker CLI (and kubectl for Kubernetes) in the container. See the [Docker-in-Docker](https://aka.ms/vscode-remote/samples/docker-in-docker), [Docker-in-Docker Compose](https://aka.ms/vscode-remote/samples/docker-in-docker-compose), and [Kubernetes-Helm](https://aka.ms/vscode-remote/samples/kubernetes-helm) dev container definitions for details.

### What are the connectivity requirements for the VS Code Server when it is running in a container?

The VS Code Server requires outbound HTTPS (port 443) connectivity to `update.code.visualstudio.com` and `marketplace.visualstudio.com`. All other communication between the server and the VS Code client is accomplished through an authenticated, random, TCP port automatically exposed via the Docker CLI.

### As an extension author, what do I need to do to make sure my extension works in dev containers?

The VS Code extension API hides most of the implementation details of running remotely so many extensions will just work inside dev containers without any modification. However, we recommend that you test your extension in a dev container to be sure that all of its functionality works as expected. See the article on [Supporting Remote Development](/api/advanced-topics/remote-extensions.md) for details.

## Questions or feedback

* See [Tips and Tricks](/docs/remote/troubleshooting.md#containers-tips) or the [FAQ](/docs/remote/faq.md).
* Search on [Stack Overflow](https://stackoverflow.com/questions/tagged/vscode).
* Add a [feature request](https://aka.ms/vscode-remote/feature-requests) or [report a problem](https://aka.ms/vscode-remote/issues/new).
* Create a [development container definition](https://aka.ms/vscode-dev-containers) for others to use.
* Contribute to [our documentation](https://github.com/Microsoft/vscode-docs) or [VS Code itself](https://github.com/Microsoft/vscode).
* See our [CONTRIBUTING](https://aka.ms/vscode-remote/contributing) guide for details.<|MERGE_RESOLUTION|>--- conflicted
+++ resolved
@@ -174,11 +174,7 @@
 
 1. Install the [Docker extension](https://marketplace.visualstudio.com/items?itemName=PeterJausovec.vscode-docker) from the Extensions view, if not already installed.
 
-<<<<<<< HEAD
-    > **Note:** The Docker extension has a few limitations when you are connected to a dev container. Given most containers do not have the Docker CLI installed, features that rely on it can fail (e.g. `Docker: Show Logs`). You can resolve this problem either using the extension from a new local window or [setting up Docker inside your container](https://aka.ms/vscode-remote/samples/docker-in-docker).
-=======
-> **Note:** Using the Docker extension from a VS Code window opened on a container has some limitations. Most containers do not have the Docker command line installed. Therefore commands invoked from the Docker extension that rely on the Docker command line, for example **Docker: Show Logs**, fail. If you need to execute these commands, open a new local window and use the Docker extension from this VS Code window.
->>>>>>> dbac5b9f
+    > **Note:** Some Docker commands invoked from the Docker extension can fail when invoked from a VS Code window opened in a container. Most containers do not have the Docker command line installed. Therefore commands invoked from the Docker extension that rely on the Docker command line, for example **Docker: Show Logs**, fail. If you need to execute these commands, open a new local VS Code window and use the Docker extension from this window or [set up Docker inside your container](https://aka.ms/vscode-remote/samples/docker-in-docker).
 
 2. You can then go to the Docker view and expand the **Containers** node to see what containers are running. Right click and select **Stop Container** to shut one down.
 
@@ -613,11 +609,7 @@
 
 ### Docker Extension limitations
 
-<<<<<<< HEAD
-The Docker extension has a few limitations when you are connected to a dev container. Given most containers do not have the Docker CLI installed, features that rely on it can fail (e.g. `Docker: Show Logs`). You can resolve this problem either using the extension from a new local window or [setting up Docker inside your container](https://aka.ms/vscode-remote/samples/docker-in-docker).
-=======
-Some Docker commands invoked from the Docker extension can fail when invoked from a VS Code window opened on a container. Most containers do not have the Docker command line installed. Therefore commands invoked from the Docker extension that rely on the Docker command line, for example **Docker: Show Logs**, fail. If you need to execute these commands, open a new local VS Code window and use the Docker extension from this window.
->>>>>>> dbac5b9f
+Some Docker commands invoked from the Docker extension can fail when invoked from a VS Code window opened in a container. Most containers do not have the Docker command line installed. Therefore commands invoked from the Docker extension that rely on the Docker command line, for example **Docker: Show Logs**, fail. If you need to execute these commands, open a new local VS Code window and use the Docker extension from this window or [set up Docker inside your container](https://aka.ms/vscode-remote/samples/docker-in-docker).
 
 ### Extension limitations
 
