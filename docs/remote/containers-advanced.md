---
Order: 7
Area: remote
TOCTitle: Advanced Containers
PageTitle: Advanced Container Configuration
ContentId: f180ac25-1d59-47ec-bad2-3ccbf214bbd8
MetaDescription: Advanced setup for using the VS Code Remote - Containers extension
DateApproved: 10/14/2019
---
# Advanced Container Configuration

This article includes advanced setup scenarios for the [Visual Studio Code Remote - Containers](https://aka.ms/vscode-remote/download/containers) extension. See the [Developing inside a Container](/docs/remote/containers.md) article for additional information.

## Adding environment variables

You can set environment variables in your container without altering the container image by using one of options below.

### Option 1: Add individual variables

Depending on what you reference in `devcontainer.json`:

* **Dockerfile or image**: Add the following to the `runArgs` property in `devcontainer.json`:

<<<<<<< HEAD
    ```json
    "runArgs": [
      "-e","YOUR_ENV_VAR_NAME=your-value-goes-here",
      "-e", "ANOTHER_VAR=another-value" ]
    ```
=======
     ```json
     "runArgs": [
       "-e", "YOUR_ENV_VAR_NAME=your-value-goes-here",
       "-e", "ANOTHER_VAR=another-value" ]
     ```
>>>>>>> d68e8053

* **Docker Compose**: Update (or [extend](/docs/remote/containers.md#extending-your-docker-compose-file-for-development)) your `docker-compose.yml` with the following for the appropriate service:

    ```yaml
    version: '3'
    services:
      your-service-name-here:
        environment:
          - YOUR_ENV_VAR_NAME=your-value-goes-here
          - ANOTHER_VAR=another-value
         # ...
    ```

If you've already built the container and connected to it, run **Remote-Containers: Rebuild Container** from the Command Palette (`kbstyle(F1)`) to pick up the change. Otherwise run **Remote-Containers: Open Folder in Container...** to connect to the container.

### Option 2: Use an env file

If you have a large number of environment variables you need to set, you can use a `.env` file instead. VS Code will automatically pick up a file called `.env` in your workspace root, but you can also create one in another location.

First, create an environment file somewhere in your source tree. Consider this `.devcontainer/devcontainer.env` file:

```text
YOUR_ENV_VAR_NAME=your-value-goes-here
ANOTHER_ENV_VAR_NAME=your-value-goes-here
```

Next, depending on what you reference in `devcontainer.json`:

* **Dockerfile or image**: Edit `devcontainer.json` and add a path to the `.env` file relative to the location of `devcontainer.json`:

    ```json
    "runArgs": ["--env-file","devcontainer.env"]
    ```

* **Docker Compose:** Edit `docker-compose.yml` and add a path to the `.env` file relative to the Docker Compose file:

    ```yaml
    version: '3'
    services:
      your-service-name-here:
        env-file: devcontainer.env
        # ...
  ```

If you've already built the container and connected to it, run **Remote-Containers: Rebuild Container** from the Command Palette (`kbstyle(F1)`) to pick up the change. Otherwise run **Remote-Containers: Open Folder in Container...** to connect to the container.

## Adding another local file mount

You can add a volume bound to any local folder using by following the appropriate steps below based on what you reference in `devcontainer.json`:

* **Dockerfile or image**: Add the following to the `runArgs` property in this same file:

    ```json
    "runArgs": ["-v","/local/source/path/goes/here:/target/path/in/container/goes/here"]
    ```

     You can also use local environment variables in the path. For example, this will bind mount `~` (`$HOME`) on macOS/Linux and the user's folder (`%USERPROFILE%`) on Windows:

    ```json
    "runArgs": ["-v", "${env:HOME}${env:USERPROFILE}:/host-home-folder"]
    ```

* **Docker Compose:** Update (or [extend](/docs/remote/containers.md#extending-your-docker-compose-file-for-development)) your `docker-compose.yml` with the following for the appropriate service:

    ```yaml
    version: '3'
    services:
      your-service-name-here:
        volumes:
          - /local/source/path/goes/here:/target/path/in/container/goes/here
         # ...
    ```

If you've already built the container and connected to it, run **Remote-Containers: Rebuild Container** from the Command Palette (`kbstyle(F1)`) to pick up the change. Otherwise run **Remote-Containers: Open Folder in Container...** to connect to the container.

## Changing the default source code mount

If you add the `image` or `dockerFile` properties to `devcontainer.json`, VS Code will automatically "bind" mount your current workspace folder into the container. While this is convenient, you may want to change [mount settings](https://docs.docker.com/engine/reference/commandline/service_create/#add-bind-mounts-volumes-or-memory-filesystems), alter the type of mount, location, or [run in a remote container](#developing-inside-a-container-on-a-remote-docker-host).

You can use the `workspaceMount` property in `devcontainer.json` to change the automatic mounting behavior. It expects the same value as the [Docker CLI `--mount` flag](https://docs.docker.com/engine/reference/commandline/run/#add-bind-mounts-or-volumes-using-the---mount-flag).

For example:

```json
"workspaceMount": "src=${localWorkspaceFolder}/sub-folder,dst=/workspace,type=bind,consistency=delegated",
"workspaceFolder": "/workspace"
```

This also allows you to do something like a named volume mount instead of a bind mount, which can be useful particularly when [using a remote Docker Host](#developing-inside-a-container-on-a-remote-docker-host) or you [want to store your entire source tree in a volume](#use-a-named-volume-for-your-entire-source-tree).

If you've already built the container and connected to it, run **Remote-Containers: Rebuild Container** from the Command Palette (`kbstyle(F1)`) to pick up the change. Otherwise run **Remote-Containers: Open Folder in Container...** to connect to the container.

## Improving container disk performance

The Remote - Containers extension uses "bind mounts" to source code in your local filesystem by default. While this is the simplest option, on macOS and Windows, you may encounter slower disk performance when running commands like `yarn install` from inside the container. There are few things you can do to resolve these types of issue.

### Use a targeted named volume

Since macOS and Windows run containers in a VM, "bind" mounts are not as fast as using the container's filesystem directly. Fortunately, Docker has the concept of a local "named volume" that can act like the container's filesystem but survives container rebuilds. This makes it ideal for storing package folders like `node_modules`, data folders, or output folders like `build` where write performance is critical. Follow the appropriate steps below based on what you reference in `devcontainer.json`.

**Dockerfile or image**:

Let's use the [vscode-remote-try-node](https://github.com/Microsoft/vscode-remote-try-node) repository to illustrate how to speed up `yarn install`.

Follow these steps:

1. Use the `workspaceMount` property in `devcontainer.json` to tell VS Code where to bind your source code. Then use `runArgs` to mount the `node_modules` sub-folder into a named local volume instead.

    ```json
    "workspaceMount": "src=${localWorkspaceFolder},dst=/workspace,type=bind,consistency=cached",
    "workspaceFolder": "/workspace"
    "runArgs": [
        "-v", "try-node-node_modules:/workspace/node_modules"
    ]
    ```

2. Since this repository [runs VS Code as non-root "node" user](#adding-a-non-root-user-to-your-dev-container), we need to add a `postCreateCommand` to be sure the user can access the folder.

    ```json
    "workspaceMount": "src=${localWorkspaceFolder},dst=/workspace,type=bind,consistency=cached",
    "workspaceFolder": "/workspace",
    "runArgs": [
        "-u", "node",
        "-v", "try-node-node_modules:/workspace/node_modules"
    ],
    "postCreateCommand": "sudo chown node:node node_modules"
    ```

    This second step is not required if you will be running in the container as `root`.

If you've already built the container and connected to it, run **Remote-Containers: Rebuild Container** from the Command Palette (`kbstyle(F1)`) to pick up the change. Otherwise run **Remote-Containers: Open Folder in Container...** to connect to the container.

**Docker Compose**:

The steps are identical for Docker Compose, but the volume mount configuration is placed in a different file.

1. In your Docker Compose file (or an [extended one](/docs/remote/containers.md#extending-your-docker-compose-file-for-development)), add a named local volume mount to the `node_modules` sub-folder for the appropriate service(s). For example:

    ```yaml
    version: '3'
    services:
      your-service-name-here:
        volumes:
          # Or wherever you've mounted your source code
          - .:/workspace
          - try-node-node_modules:/workspace/node_modules
        # ...

    volumes:
      try-node-node_modules:
    ```

2. Next, be sure the `workspaceFolder` property in `devcontainer.json` matches the place your actual source code is mounted:

    ```json
    "workspaceFolder": "/workspace"
    ```

3. If you're running in the container with a [user other than root](#adding-a-non-root-user-to-your-dev-container), add a `postCreateCommand` to update the owner of the folder you mount since it may have been mounted as root.

    ```json
    "workspaceFolder": "/workspace",
    "postCreateCommand": "sudo chown your-user-name-here node_modules"
    ```

If you've already built the container and connected to it, run **Remote-Containers: Rebuild Container** from the Command Palette (`kbstyle(F1)`) to pick up the change. Otherwise run **Remote-Containers: Open Folder in Container...** to connect to the container.

### Update the mount consistency to 'delegated' for macOS

By default, the Remote - Containers extension uses the Docker [cached mount consistency](https://docs.docker.com/docker-for-mac/osxfs-caching/) on macOS since this provides a good mix between performance and write guarantees on the host OS. However, you can opt to use the `delegated` consistency instead if you do not expect to be writing to the same file in both locations very often.

Update the `remote.containers.workspaceMountConsistency` property in settings.json:

```json
"remote.containers.workspaceMountConsistency": "delegated"
```

If you've already built the container and connected to it, run **Remote-Containers: Rebuild Container** from the Command Palette (`kbstyle(F1)`) to pick up the change. Otherwise run **Remote-Containers: Open Folder in Container...** to connect to the container.

### Use a named volume for your entire source tree

Finally, if none of the above options meet your needs, you can go one step farther and **clone your entire source tree inside of a named volume** rather than locally. You can set up a named volume by taking an existing `devcontainer.json` configuration and modifying it as follows (updating `your-volume-name-here` with whatever you want to call the volume).

Depending on what you reference in `devcontainer.json`:

* **Dockerfile or image**: Use the following properties in `devcontainer.json` to mount a local named volume into the container:

    ```json
    "workspaceMount": "src=your-volume-name-here,dst=/workspace,type=volume,volume-driver=local"
    "workspaceFolder": "/workspace",
    ```

* **Docker Compose**: Update (or [extend](/docs/remote/containers.md#extending-your-docker-compose-file-for-development)) your `docker-compose.yml` with the following for the appropriate service(s):

    ```yaml
    version: '3'
    services:
      your-service-name-here:
        volumes:
            - your-volume-name-here:/workspace
        # ...

    volumes:
      your-volume-name-here:
    ```

    You'll also want to be sure the `workspaceFolder` property in `devcontainer.json` matches the place the volume is mounted (or a sub-folder inside the volume):

    ```json
    "workspaceFolder": "/workspace"
    ```

If you've already built the container and connected to it, run **Remote-Containers: Rebuild Container** from the Command Palette (`kbstyle(F1)`) to pick up the change. Otherwise run **Remote-Containers: Open Folder in Container...** to connect to the container.

Finally, **start an integrated terminal** `kbstyle(Ctrl+Shift+)` and use the `git clone` command to clone your source code into the `/workspace` folder.

## Avoiding extension reinstalls on container rebuild

By default, VS Code will install extensions and VS Code Server inside the container's filesystem. While this has performance benefits over a locally mounted filesystem, the disadvantage is that VS Code will have to reinstall them on a container rebuild. If you find yourself rebuilding frequently, you can use a local "named volume" mount so that the extensions and VS Code Server survive a container rebuild.

There are a few side effects of doing this you should be aware of:

* Sharing the volume across multiple containers could have unintended consequences, so you should pick a unique name for each.
* When you rebuild the container:
  * New extensions added to `devcontainer.json` will **not** be automatically installed.
  * Any `postCreateCommand` in `devcontainer.json` will **not run**.
* Deleting the container will not automatically delete the named volume.

To create the named local volume, follow these steps:

1. **If you are running as a non-root user**, you'll need to ensure your Dockerfile creates `~/.vscode-server` and/or `~/.vscode-server-insiders` in the container.  If you do not do this, the folder will be owned by root and your connection will fail with a permissions issue. See [Adding a non-root user to your dev container](#adding-a-non-root-user-to-your-dev-container) for full details, but you can use this snippet in your Dockerfile to create the folders. Replace `user-name-goes-here` with the actual user name:

    ```Dockerfile
    USER user-name-goes-here
    RUN mkdir -p ~/.vscode-server ~/.vscode-server-insiders
    # Optional - Switch back to root if needed
    USER root
    ```

2. Next, we'll configure a named volume mount for `~/.vscode-server` and `~/.vscode-server-insiders` in the container. The configuration will depend on whether you specify an image, Dockerfile, or Docker Compose file in your `devcontainer.json` file.

    **Dockerfile or image**:

    Add the following to `devcontainer.json`, replacing `/root` with the home directory in the container if not root (for example `/home/user-name-goes-here`) and `unique-vol-name-here` with a unique name for the volume:

    ```json
    "runArgs": [
        "-v", "unique-vol-name-here:/root/.vscode-server",
        // And/or for VS Code Insiders
        "-v", "unique-vol-name-here-insiders:/.vscode-server-insiders",
    ]
    ```

    **Docker Compose**:

    Update (or [extend](/docs/remote/containers.md#extending-your-docker-compose-file-for-development)) your `docker-compose.yml` with the following for the appropriate service. Replace `unique-vol-name-here` with a unique name for the volume.

    ```yml
    services:
      your-service-name-here:
        volumes:
          - unique-vol-name-here:~/.vscode-server
          # And/or for VS Code Insiders
          - unique-vol-name-here-insiders:~/.vscode-server-insiders
        # ...

    volumes:
      unique-vol-name-here:
      unique-vol-name-here-insiders:
    ```

3. Finally, if you've already built the container and connected to it, you'll need to run **Remote-Containers: Rebuild Container** from the Command Palette (`kbstyle(F1)`) to pick up the change. Otherwise run **Remote-Containers: Reopen Folder in Container** to connect to the container for the first time.

After the container is up and running, subsequent rebuilds will not reacquire any extensions or the VS Code server. The build will also **not use the latest extensions list** from `devcontainer.json`.

However, if you want to completely reset, you can delete the volume and everything will be reinstalled on restart.

```bash
docker volume rm unique-vol-name-here
```

## Adding a non-root user to your dev container

Many Docker images use root as the default user, but there are cases where you may prefer to use a non-root user instead. If you do so, there are some **quirks with local filesystem (bind) mounts** that you should know about. Specifically:

* **Docker Desktop for Mac**: Inside the container, any mounted files/folders will act as if they are owned by the container user you specify. Locally, all filesystem operations will use the permissions of your local user instead.

* **Docker Desktop for Windows**: Inside the container, any mounted files/folders will appear as if they are owned by `root` but the user you specify will still be able to read/write them and all files will be executable. Locally, all filesystem operations will use the permissions of your local user instead. This is because there is fundamentally no way to directly map Windows-style file permissions to Linux.

* **Docker CE/EE on Linux**: Inside the container, any mounted files/folders will have the exact same permissions as outside the container - including the owner user ID (UID) and group ID (GID). Because of this, your container user will either need to have the same UID or be in a group with the same GID. The actual name of the user / group does not matter. The first user on a machine typically gets a UID of 1000, so most containers use this as the ID of the user to try to avoid this problem.

If the image or Dockerfile you are using **already provides an optional non-root user** (like the `node` image) but still defaults to root, you can opt into using it in one of two ways depending on what you reference in `devcontainer.json`:

* **Dockerfile or image**: Add the following to your `devcontainer.json`:

    ```json
    "runArgs": ["-u", "user-name-or-UID-goes-here"]
    ```

* **Docker Compose**: Update (or [extend](/docs/remote/containers.md#extending-your-docker-compose-file-for-development)) your `docker-compose.yml` with the following for the appropriate service:

    ```yaml
    user: user-name-or-UID-goes-here
    ```

However, many images and Dockerfiles only provide a root user and Docker will not automatically create a user in the container if you specify a user or UID that doesn't exist.

Fortunatley, you can update or create a Dockerfile that adds a non-root user into your container. Running your application as a non-root user is generally reccomended even in production (since it is more secure), so this is a good idea even if you're reusing an existing Dockerfile. For example, this snippet for a Debian/Ubuntu container will create a user called `user-name-goes-here`, give it the ability to use `sudo`, and set it as the default:

```Dockerfile
ARG USERNAME=user-name-goes-here
# On Linux, replace with your actual UID, GID if not the default 1000
ARG USER_UID=1000
ARG USER_GID=$USER_UID

# Create the user
RUN groupadd --gid $USER_GID $USERNAME \
    && useradd --uid $USER_UID --gid $USER_GID -m $USERNAME \
    && mkdir -p /home/$USERNAME/.vscode-server /home/$USERNAME/.vscode-server-insiders \
    && chown ${USER_UID}:${USER_GID} /home/$USERNAME/.vscode-server* \
    #
    # [Optional] Add sudo support, omit if you don't need to install software after connecting.
    && apt-get install -y sudo \
    && echo $USERNAME ALL=\(root\) NOPASSWD:ALL > /etc/sudoers.d/$USERNAME \
    && chmod 0440 /etc/sudoers.d/$USERNAME

# ********************************************************
# * Anything else you want to do like clean up goes here *
# ********************************************************

# [Optional] Set the default user - Omit if you want to keep the default as root
USER $USERNAME
```

> **Tip:** If you hit an error when building about the GID or UID already existing, the image you selected likely already has a non-root user you can take advantage of directly.

In either case, if you've already built the container and connected to it, run **Remote-Containers: Rebuild Container** from the Command Palette (`kbstyle(F1)`) to pick up the change. Otherwise run **Remote-Containers: Open Folder in Container...** to connect to the container.

## Using Docker or Kubernetes from a container

While you can build, deploy, and debug your application inside a dev container, you may also need to test it by running it inside a set of production-like containers. Fortunately, by installing the needed Docker or Kubernetes CLIs and mounting your local Docker socket, you can build and deploy your app's container images from inside your dev container.

Once the needed CLIs are in place, you can also work with the appropriate container cluster using the [Docker](https://marketplace.visualstudio.com/items?itemName=ms-azuretools.vscode-docker) extension if you force it to run as a Workspace extension or the [Kubernetes](https://marketplace.visualstudio.com/items?itemName=ms-kubernetes-tools.vscode-kubernetes-tools) extension.

See the following example dev containers definitions for additional information on a specific scenario:

* [Docker-in-Docker](https://aka.ms/vscode-remote/samples/docker-in-docker) - Includes the Docker CLI and illustrates how you can use it to access your local Docker install from inside a dev container by volume mounting the Docker Unix socket.

* [Docker-in-Docker Compose](https://aka.ms/vscode-remote/samples/docker-in-docker-compose) - Variation of Docker-in-Docker for situations where you are using Docker Compose instead of a single Dockerfile.

* [Kubernetes-Helm](https://aka.ms/vscode-remote/samples/kubernetes-helm) - Includes the Docker CLI, kubectl, and Helm and illustrates how you can use them from inside a dev container to access a local Minikube or Docker provided Kubernetes cluster.

## Connecting to multiple containers at once

Currently you can only connect to one container per VS Code window. However, you can spin up multiple VS Code windows to [attach to them](/docs/remote/containers.md#attaching-to-running-containers).

If you'd prefer to use `devcontainer.json` instead and are using Docker Compose, you can create separate  `devcontainer.json` files for each service in your source tree that point to a common `docker-compose.yml`.

To see how this works, consider this example source tree:

```text
📁 project-root
    📁 .git
    📁 container1-src
        📄 .devcontainer.json
        📄 hello.go
    📁 container2-src
        📄 .devcontainer.json
        📄 hello.js
    📄 docker-compose.yml
```

The location of the `.git` folder is important, since we will need to ensure the containers can see this path for source control to work properly.

Next, assume the `docker-compose.yml` in the root is as follows:

```yaml
version: '3'
services:
  container-1:
    image: ubuntu:bionic
    volumes:
      # Mount the root folder that contains .git
      - .:/workspace
      # [Optional] For reusing Git SSH keys.
      - ~/.ssh:/root/.ssh-local:ro
    command: /bin/sh -c "while sleep 1000; do :; done"
    links:
      - container-2
    # ...

  container-2:
    image: ubuntu:bionic
    volumes:
      # Mount the root folder that contains .git
      - .:/workspace
      # [Optional] For reusing Git SSH keys.
      - ~/.ssh:/root/.ssh-local:ro
    command: /bin/sh -c "while sleep 1000; do :; done"
    # ...
```

You can then set up `container1-src/.devcontainer.json` for Go development as follows:

```json
{
    "name": "Container 1",
    "dockerComposeFile": ["../docker-compose.yml"],
    "service": "container-1",
    "shutdownAction": "none",
    "extensions": ["ms-vscode.Go"],
    // Open the sub-folder with the source code
    "workspaceFolder": "/workspace/container1-src",
    // [Optional] Copy the contents to the correct location and set permissions
    "postCreateCommand": "mkdir -p ~/.ssh && cp -r ~/.ssh-localhost/* ~/.ssh && chmod 700 ~/.ssh && chmod 600 ~/.ssh/*"
}
```

Next, you can `container2-src/.devcontainer.json` for Node.js development by changing `workspaceFolder` and installing Node.js extensions:

```json
{
    "name": "Container 2",
    "dockerComposeFile": ["../docker-compose.yml"],
    "service": "container-2",
    "shutdownAction": "none",
    "extensions": ["dbaeumer.vscode-eslint"],
    "workspaceFolder": "/workspace/container2-src",
    "postCreateCommand": "mkdir -p ~/.ssh && cp -r ~/.ssh-localhost/* ~/.ssh && chmod 700 ~/.ssh && chmod 600 ~/.ssh/*"
}
```

The `"shutdownAction":"none"` in the `devcontainer.json` files is optional, but will leave the containers running when VS Code closes -- which prevents you from accidentally shutting down both containers by closing one window.

To connect to both:

1. Run **Remote-Containers: Open Folder in Container...** from the Command Palette (`kbstyle(F1)`) and select the `container1-src` folder.
2. VS Code will then start up both containers, connect this window to service `container-1`, and install the Go extension.
3. Next, start up a new window using **File** > **New Window**.
4. In the new window, run **Remote-Containers: Open Folder in Container...** from the Command Palette (`kbstyle(F1)`) and select the `container2-src` folder.
5. Since the services are already running, VS Code will then connect to `container-2` and install the ESLint extension.

You can now interact with both containers at once from separate windows.

### Extending a Docker Compose file when connecting to two containers

If you want to [extend your Docker Compose file for development](/docs/remote/containers.md#extending-your-docker-compose-file-for-development), you should use a single `docker-compose.yml` that extends **both** services (as needed) and is referenced in **both** `.devcontainer.json` files.

For example, consider this `docker-compose.devcontainer.yml` file:

```yaml
version: '3'
services:
  container-1:
    volumes:
      - ~:~/local-home-folder # Additional bind mount
    # ...

  container-2:
    volumes:
      - ~/some-folder:~/some-folder # Additional bind mount
    # ...
```

Both `.devcontainer.json` files would be updated as follows:

```json
"dockerComposeFile": [
  "../docker-compose.yml",
  "../docker-compose.devcontainer.yml",
]
```

This list of compose files is used when starting the containers, so referencing different files in each `.devcontainer.json` can have unexpected results.

## Developing inside a container on a remote Docker host

Sometimes you may want to use the Remote - Containers extension to develop inside a container that sits on a remote server. Docker does **not** support mounting (binding) your local filesystem into a remote container, so VS Code's default `devcontainer.json` behavior to use your local source code will not work. While this is the default behavior, in this section we will cover connecting to a remote host so that you can either [attach to any running container](/docs/remote/containers.md#attaching-to-running-containers), or use a local `devcontainer.json` file as a way to configure, create, and connect to a remote dev container.

However, note that the **Docker CLI still needs to be installed locally** (along with the Docker Compose CLI if you are using it).

### A basic remote devcontainer.json example

There are two different approaches to use `devcontainer.json` with a remote host. One is to **create your remote dev container first**, and then **clone your source code into a named volume** since this does not require you to have direct access to the filesystem on the remote host.

Here is a basic `devcontainer.json` example of this setup:

```json
{
    "image": "node",
    "workspaceFolder": "/workspace",
    "workspaceMount": "src=remote-workspace,dst=/workspace,type=volume,volume-driver=local"
}
```

The second approach is to **(bind) mount a folder on the remote machine** into your container. This requires you to have access to the remote filesystem, but also allows you to work with **existing source code** on the remote machine.

Update the `workspaceMount` property in the example above to use this model instead:

```json
"workspaceMount": "src=/absolute/path/on/remote/machine,dst=/workspace,type=bind"
```

To try it out, connect to the remote Docker host using either [settings or environment variables](#option-1-use-vs-code-settings-or-local-environment-variables), [Docker Machine](#option-2-connect-using-docker-machine), or [SSH](#option-3-connect-using-an-ssh-tunnel), start VS Code, run **Remote-Containers: Open Folder in Container...**, and select the local folder with the `.devcontainer.json` file in it.

You can learn more about [converting an existing or pre-defined devcontainer.json](#converting-an-existing-or-predefined-devcontainerjson) for remote use later in this section, but first we'll discuss how to connect to your remote Docker host.

### Option 1: Use VS Code settings or local environment variables

If you already have a remote Docker host up and running, you can use the following properties in your workspace or user `settings.json` to specify the host:

```json
"docker.host":"tcp://your-remote-machine-fqdn-or-ip-here:port",
"docker.certPath": "/optional/path/to/folder/with/certificate/files",
"docker.tlsVerify": "1" // or "0"
```

Alternatively, you can set **environment variables** in a terminal. The steps to do so are:

1. Shut down all instances of VS Code.
<<<<<<< HEAD
2. Ensure VS Code is in your `PATH`.
3. Set the environment variables (e.g. `DOCKER_HOST`) in a terminal / PowerShell.
4. Type `code` in this same terminal / PowerShell to launch VS Code with the variables set.
=======
2. Ensure VS Code is in your operating system `PATH`.
3. Set the environment variables (for example `DOCKER_HOST`) in a terminal / command prompt.
4. Type `code` in this same terminal / command prompt to launch VS Code with the variables set.
>>>>>>> d68e8053

### Option 2: Connect using Docker Machine

[Docker Machine](https://docs.docker.com/machine/) is a CLI that allows you to securely set up remote Docker hosts and connect to them. You should also be aware that drivers like the [generic driver](https://docs.docker.com/machine/drivers/generic) shown below will require that any non-root user you specify has [passwordless-sudo](https://serverfault.com/questions/160581/how-to-setup-passwordless-sudo-on-linux) privileges.

Use the following command with the appropriate values to set up Docker on a remote SSH host. Note that you can use alternate [Docker Machine drivers](https://docs.docker.com/machine/drivers/) instead if you prefer.

```bash
docker-machine create --driver generic --generic-ip-address your-ip-address-here --generic-ssh-user your-remote-user-here give-it-a-name-here
```

Once you have a machine set up:

1. Shut down all instances of VS Code.
2. Ensure VS Code is in your operating system `PATH`.
3. Execute one of the following commands for your OS:

    **macOS or Linux**:

    ```bash
    eval $(docker-machine env give-it-a-name-here)
    code
    ```

    **Windows PowerShell**:

    ```PowerShell
    docker-machine env give-it-a-name-here | Invoke-Expression
    code
    ```
  
### Option 3: Connect using an SSH tunnel

Docker CE / EE / Desktop will not expose the required Docker daemon TCP port by default since this can leave the machine vulnerable if not secured properly. Fortunately, if you have SSH access, you can use a tunnel to forward the Docker socket from your remote host to your local machine as needed.

Follow these steps:

1. Install an [OpenSSH compatible SSH client](/docs/remote/troubleshooting.md#installing-a-supported-ssh-client).

2. Update the `docker.host` property in your user or workspace `settings.json` as follows:

    ```json
    "docker.host":"tcp://localhost:23750"
    ```

    You can also set a `DOCKER_HOST` environment variable before starting VS Code instead if you prefer.

3. Run the following command from a local terminal / PowerShell (replacing `user@hostname` with the remote user and hostname / IP for your server):

    ```bash
    ssh -NL localhost:23750:/var/run/docker.sock user@hostname
    ```

VS Code will now be able to [attach to any running container](/docs/remote/containers.md#attaching-to-running-containers) on the remote host. You can also [use specialized, local `devcontainer.json` files to create / connect to a remote dev container](#converting-an-existing-or-predefined-devcontainerjson).

Once you are done, press `kbstyle(Ctrl+C)` in the terminal / PowerShell to close the tunnel.

> **Note:** If the `ssh` command fails, you may need to `AllowStreamLocalForwarding` on your SSH host.
>
> 1. Open `/etc/ssh/sshd_config` in an editor  (like vim, nano, or pico) on the **SSH host** (not locally).
> 2. Add the setting  `AllowStreamLocalForwarding yes`.
> 3. Restart the SSH server (on Ubuntu, run `sudo systemctl restart sshd`).
> 4. Retry.

### Converting an existing or pre-defined devcontainer.json

To convert an existing or pre-defined, local `devcontainer.json` into a remote one, follow these steps:

1. Open a **local** folder in VS Code (not a remote one) where you want to convert the file.

2. If you did not select a folder with a `devcontainer.json` in it, you can pick a pre-defined one by running **Remote-Containers: Add Container Configuration File...** from the Command Palette (`kbstyle(F1)`).

3. Follow these steps based on what your `.devcontainer/devcontainer.json` or `.devcontainer.json` references:

    **Dockerfile or image**:

    If you do **not** have login access to the remote host, use a Docker "volume" for your source code. Update `.devcontainer/devcontainer.json` as follows (replacing `remote-workspace` with a unique volume name if desired):

    ```json
    "workspaceMount": "src=remote-workspace,dst=/workspace,type=volume,volume-driver=local"
    "workspaceFolder": "/workspace",
    ```

    If you **do** have login access, you can use a remote filesystem bind mount instead:

    ```json
    "workspaceMount": "src=/absolute/path/on/remote/machine,dst=/workspace,type=bind"
    "workspaceFolder": "/workspace",
    ```

    The `workspaceMount` property supports the same values as the [Docker CLI `--mount` flag](https://docs.docker.com/engine/reference/commandline/run/#add-bind-mounts-or-volumes-using-the---mount-flag) if you have a different scenario in mind.

    **Docker Compose**:

    First, alter two properties in `.devcontainer/devcontainer.json` as follows:

    ```json
    "dockerComposeFile": [
        "docker-compose.yml",
        "docker-compose.remote.yml"
    ],
    "workspaceFolder": "/workspace"
    ```

    Next, add a `docker-compose.remote.yml` file into the `.devcontainer` folder.

    If you do **not** have login access to the remote host, add the following to the file replacing `your-service-name-here` with the value of the `service` property in `devcontainer.json` (replacing `remote-workspace` with a unique volume name if desired):

    ```yaml
    version: '3'
    services:
      your-service-name-here:
        volumes:
            - remote-workspace:/workspace
        # ...

    volumes:
      remote-workspace:
    ```

    If you **do** have login access, you can use a remote filesystem bind mount instead:

    ```yaml
    version: '3'
    services:
      your-service-name-here:
        volumes:
          - /absolute/path/on/remote/machine:/workspace
        # ...
    ```

    See the [Docker Compose documentation on `volumes`](https://docs.docker.com/compose/compose-file/#volumes) if you need to support a different scenario.

4. Run the **Remote-Containers: Reopen Folder in Container** command from the Command Palette (`kbstyle(F1)`) or **Remote-Containers: Rebuild Container**.

5. Use ``kbstyle(Ctrl+Shift+`)`` to open a terminal inside the container. You can run `git clone` from here to pull down your source code. You can then use **File > Open... / Open Folder...** to open the cloned repository.

Next time you want to connect to this same container, run **Remote-Containers: Open Folder in Container...** and select the same local folder in a VS Code window with `DOCKER_HOST` set.

### [Optional] Making the remote source code available locally

If you store your source code on the remote host's filesystem instead of inside a Docker volume, there are several ways you can access the files locally:

1. [Use the mount command](https://docs.docker.com/machine/reference/mount/) if you are using [Docker Machine](https://docs.docker.com/machine/).
2. [Mount the remote filesystem using SSHFS](/docs/remote/troubleshooting.md#using-sshfs-to-access-files-on-your-remote-host).
3. [Sync files from the remote host to your local machine using `rsync`](/docs/remote/troubleshooting.md#using-rsync-to-maintain-a-local-copy-of-your-source-code).

Using Docker Machine's mount command or SSHFS are the more convenient options and do not require any file sync'ing. However, performance will be significantly slower than working through VS Code, so they are best used for single file edits and uploading/downloading content. If you need to use an application that bulk reads/write to many files at once (like a local source control tool), rsync is a better choice.

### [Optional] Storing your remote devcontainer.json files on the server

Both [SSHFS](/docs/remote/troubleshooting.md#using-sshfs-to-access-files-on-your-remote-host) and [rsync](/docs/remote/troubleshooting.md#using-rsync-to-maintain-a-local-copy-of-your-source-code) can allow you to store your remote `devcontainer.json` on your remote host. This makes it easier to connect to your remote containers from multiple machines.

For example, if you cloned a repository to `~/repos/your-repository-name` on the remote machine that contains a `devcontainer.json`, you can create a remote focused `devcontainer.json` that reuses the same Dockerfile (or Docker Compose file) but connects remotely instead of locally. Let's walk through setting this up with a folder structure like this:

```text
📁 /home/your-user-name
    📁 devcontainers
        📁 your-repository-name
            📁 .vscode
                📄 settings.json
            📄 .devcontainer.json  <= Remote devcontainer.json
    📁 repos
        📁 your-repository-name
            📁 .devcontainer
                📄 devcontainer.json  <= Local devcontainer.json
                📄 Dockerfile
```

Follow these steps:

1. [Set up SSHFS on your system](/docs/remote/troubleshooting.md#using-sshfs-to-access-files-on-your-remote-host) and mount the remote filesystem.

2. Let's assume we're using a [SSH tunnel](#option-2-connect-using-an-ssh-tunnel) to connect to the remote host. Start it as follows (replacing `user@hostname` with the appropriate values):

    ```bash
    ssh -NL localhost:23750:/var/run/docker.sock user@hostname
    ```

3. Next, use the **local** SSHFS mount to open `~/devcontainers/repository-name-here` in VS Code.

4. Update `docker.host` to the appropriate value in workspace settings (`.vscode/settings.json`) to point to the SSH tunnel we started.

    ```json
    "docker.host":"tcp://localhost:23750"
    ```

5. Next, use the file mount to copy `~/repos/your-repository-name/.devcontainer/devcontainer.json` to `.devcontainer.json` (dot-prefixed) in `~/devcontainers/repository-name-here` and update the default workspace mount in the file to point to the source code on the remote machine. In this example, we are using a Dockerfile, so the changes would be as follows:

    ```json
    "dockerFile":"../../repos/your-repository-name/.devcontainer/Dockerfile"
    "workspaceFolder": "/workspace",
    "workspaceMount": "src=/home/your-user-name/repos/your-repository-name,dst=/workspace,type=bind"
    ```

6. Finally, run **Remote-Containers: Reopen Folder in Container** from the Command Palette (`kbstyle(F1)`).

Next time, you only need to mount the remote file system, start the SSH tunnel, and use **Remote-Containers: Open Folder in Container...** to open the same folder (`~/devcontainers/repository-name-here`).

## Reducing Dockerfile build warnings

The following are some tips for eliminating warnings that may be appearing in your Dockerfile builds.

### debconf: delaying package configuration, since apt-utils is not installed

This error can typically be safely ignored and is tricky to get rid of completely. However, you can reduce it to one message in stdout when installing the needed package by adding the following to your Dockerfile:

```Dockerfile
# Configure apt
ENV DEBIAN_FRONTEND=noninteractive
RUN apt-get update \
    && apt-get -y install --no-install-recommends apt-utils 2>&1

## YOUR DOCKERFILE CONTENT GOES HERE

ENV DEBIAN_FRONTEND=dialog
```

### Warning: apt-key output should not be parsed (stdout is not a terminal)

This non-critical warning tells you not to parse the output of `apt-key`, so as long as your script doesn't, there's no problem. You can safely ignore it.

This occurs in Dockerfiles because the `apt-key` command is not running from a terminal. Unfortunately, this error cannot be eliminated completely, but can be hidden unless the `apt-key` command returns a non-zero exit code (indicating a failure).

For example:

```Dockerfile
# (OUT=$(apt-key add - 2>&1) || echo $OUT) will only print the output with non-zero exit code is hit
curl -sS https://dl.yarnpkg.com/debian/pubkey.gpg | (OUT=$(apt-key add - 2>&1) || echo $OUT)
```

You can also set the `APT_KEY_DONT_WARN_ON_DANGEROUS_USAGE` environment variable to suppress the warning, but it looks a bit scary so be sure to add comments in your Dockerfile if you use it:

```Dockerfile
# Suppress an apt-key warning about standard out not being a terminal. Use in this script is safe.
ENV APT_KEY_DONT_WARN_ON_DANGEROUS_USAGE=DontWarn
```

### Information messages appearing in red

Some CLIs output certain information (like debug details) to standard error instead of standard out. These will appear in red in VS Code's terminal and output logs.

If the messages are harmless, you can pipe the output of the command from standard error to standard out instead by appending `2>&1` to the end of the command.

For example:

```Dockerfile
RUN apt-get -y install --no-install-recommends apt-utils 2>&1
```

If the command fails, you will still be able to see the errors but they won't be in red.

## Questions or feedback

* See [Tips and Tricks](/docs/remote/troubleshooting.md#containers-tips) or the [FAQ](/docs/remote/faq.md).
* Search on [Stack Overflow](https://stackoverflow.com/questions/tagged/vscode-remote).
* Add a [feature request](https://aka.ms/vscode-remote/feature-requests) or [report a problem](https://aka.ms/vscode-remote/issues/new).
* Create a [development container definition](https://aka.ms/vscode-dev-containers) for others to use.
* Contribute to [our documentation](https://github.com/Microsoft/vscode-docs) or [VS Code itself](https://github.com/Microsoft/vscode).
* See our [CONTRIBUTING](https://aka.ms/vscode-remote/contributing) guide for details.<|MERGE_RESOLUTION|>--- conflicted
+++ resolved
@@ -21,19 +21,11 @@
 
 * **Dockerfile or image**: Add the following to the `runArgs` property in `devcontainer.json`:
 
-<<<<<<< HEAD
-    ```json
-    "runArgs": [
-      "-e","YOUR_ENV_VAR_NAME=your-value-goes-here",
-      "-e", "ANOTHER_VAR=another-value" ]
-    ```
-=======
      ```json
      "runArgs": [
        "-e", "YOUR_ENV_VAR_NAME=your-value-goes-here",
        "-e", "ANOTHER_VAR=another-value" ]
      ```
->>>>>>> d68e8053
 
 * **Docker Compose**: Update (or [extend](/docs/remote/containers.md#extending-your-docker-compose-file-for-development)) your `docker-compose.yml` with the following for the appropriate service:
 
@@ -554,15 +546,9 @@
 Alternatively, you can set **environment variables** in a terminal. The steps to do so are:
 
 1. Shut down all instances of VS Code.
-<<<<<<< HEAD
-2. Ensure VS Code is in your `PATH`.
-3. Set the environment variables (e.g. `DOCKER_HOST`) in a terminal / PowerShell.
-4. Type `code` in this same terminal / PowerShell to launch VS Code with the variables set.
-=======
 2. Ensure VS Code is in your operating system `PATH`.
 3. Set the environment variables (for example `DOCKER_HOST`) in a terminal / command prompt.
 4. Type `code` in this same terminal / command prompt to launch VS Code with the variables set.
->>>>>>> d68e8053
 
 ### Option 2: Connect using Docker Machine
 
@@ -593,7 +579,7 @@
     docker-machine env give-it-a-name-here | Invoke-Expression
     code
     ```
-  
+
 ### Option 3: Connect using an SSH tunnel
 
 Docker CE / EE / Desktop will not expose the required Docker daemon TCP port by default since this can leave the machine vulnerable if not secured properly. Fortunately, if you have SSH access, you can use a tunnel to forward the Docker socket from your remote host to your local machine as needed.
