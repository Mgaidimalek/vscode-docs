---
Order: 9
Area: editor
TOCTitle: Integrated Terminal
ContentId: 7B4DC928-2414-4FC7-9C76-E4A13D6675FE
PageTitle: Integrated Terminal in Visual Studio Code
DateApproved: 4/4/2019
MetaDescription: Visual Studio Code has an integrated terminal so you can work in the shell of your choice without leaving the editor.
---
# Integrated Terminal

In Visual Studio Code, you can open an integrated terminal, initially starting at the root of your workspace. This can be convenient as you don't have to switch windows or alter the state of an existing terminal to perform a quick command-line task.

To open the terminal:

* Use the `kb(workbench.action.terminal.toggleTerminal)` keyboard shortcut with the backtick character.
* Use the **View** > **Terminal** menu command.
* From the **Command Palette** (`kb(workbench.action.showCommands)`), use the **View: Toggle Integrated Terminal** command.

![Terminal](images/integrated-terminal/integrated-terminal.png)

> **Note:** You can still open an external shell with the `kb(workbench.action.terminal.openNativeConsole)` keyboard shortcut if you prefer to work outside VS Code.

## Managing multiple terminals

You can create multiple terminals open to different locations and easily navigate between them. Terminal instances can be added by clicking the plus icon on the top-right of the **TERMINAL** panel or by triggering the `kb(workbench.action.terminal.new)` command. This action creates another entry in the drop-down list that can be used to switch between them.

![Multiple Terminals](images/integrated-terminal/terminal-multiple-instances.png)

Remove terminal instances by pressing the trash can button.

>**Tip:** If you use multiple terminals extensively, you can add key bindings for the `focusNext`, `focusPrevious` and `kill` commands outlined in the [Key Bindings section](/docs/editor/integrated-terminal.md#terminal-key-bindings) to allow navigation between them using only the keyboard.

### Terminal Splitting

You can also split the terminal by triggering the `kb(workbench.action.terminal.split)` command or via the right click context menu.

![Split terminals](images/integrated-terminal/terminal-split-pane.png)

When focusing a split terminal pane, you can move focus and resize using one of the following commands:

Key|Command
---|---
`kb(workbench.action.terminal.focusPreviousPane)` | Focus Previous Pane
`kb(workbench.action.terminal.focusNextPane)` | Focus Next Pane
`kb(workbench.action.terminal.resizePaneLeft)` | Resize Pane Left
`kb(workbench.action.terminal.resizePaneRight)` | Resize Pane Right
`kb(workbench.action.terminal.resizePaneUp)` | Resize Pane Up
`kb(workbench.action.terminal.resizePaneDown)` | Resize Pane Down

## Configuration

The shell used defaults to `$SHELL` on Linux and macOS, PowerShell on Windows 10 and cmd.exe on earlier versions of Windows. These can be overridden manually by setting `terminal.integrated.shell.*` in user [settings](/docs/getstarted/settings.md). Arguments can be passed to the terminal shell using the `terminal.integrated.shellArgs.*` user settings.

>**Note:** For [enhanced security](/docs/getstarted/settings.md#settings-and-security), such settings can only be defined in user settings and not at workspace scope.

### Windows

Correctly configuring your shell on Windows is a matter of locating the right executable and updating the setting. Below are a list of common shell executables and their default locations:

```json
// Command Prompt
"terminal.integrated.shell.windows": "C:\\Windows\\System32\\cmd.exe"
// PowerShell
"terminal.integrated.shell.windows": "C:\\Windows\\System32\\WindowsPowerShell\\v1.0\\powershell.exe"
// Git Bash
"terminal.integrated.shell.windows": "C:\\Program Files\\Git\\bin\\bash.exe"
// Bash on Ubuntu (on Windows)
"terminal.integrated.shell.windows": "C:\\Windows\\System32\\bash.exe"
```

There is also the convenience command, **Terminal: Select Default Shell** that can be accessed through the Command Palette, which can detect and set this for you.

>**Note:** To be used as an integrated terminal, the shell executable must be a console application so that `stdin/stdout/stderr` can be redirected.

>**Tip:** The integrated terminal shell is running with the permissions of VS Code. If you need to run a shell command with elevated (administrator) or different permissions, you can use platform utilities such as `runas.exe` within a terminal.

### Shell arguments

You can pass arguments to the shell when it is launched.

For example, to enable running bash as a login shell (which runs `.bash_profile`), pass in the `-l` argument (with double quotes):

```json
// Linux
"terminal.integrated.shellArgs.linux": ["-l"]
```

## Terminal display settings

You can customize the integrated terminal font and line height with the following settings:

* `terminal.integrated.fontFamily`
* `terminal.integrated.fontSize`
* `terminal.integrated.fontWeight`
* `terminal.integrated.fontWeightBold`
* `terminal.integrated.lineHeight`

## Terminal keybindings

The **View: Toggle Integrated Terminal** command is bound to `kb(workbench.action.terminal.toggleTerminal)` to quickly toggle the integrated terminal panel in and out of view.

Below are the keyboard shortcuts to quickly navigate within the integrated terminal:

Key|Command
---|---
`kb(workbench.action.terminal.toggleTerminal)`|Show integrated terminal
`kb(workbench.action.terminal.new)`|Create new terminal
`kb(workbench.action.terminal.scrollUp)`|Scroll up
`kb(workbench.action.terminal.scrollDown)`|Scroll down
`kb(workbench.action.terminal.scrollUpPage)`|Scroll page up
`kb(workbench.action.terminal.scrollDownPage)`|Scroll page down
`kb(workbench.action.terminal.scrollToTop)`|Scroll to top
`kb(workbench.action.terminal.scrollToBottom)`|Scroll to bottom
`kb(workbench.action.terminal.clear)`|Clear the terminal

Other terminal commands are available and can be bound to your preferred keyboard shortcuts.

They are:

* `workbench.action.terminal.focus`: Focus the terminal. This is like toggle but focuses the terminal instead of hiding it, if it is visible.
* `workbench.action.terminal.focusNext`: Focuses the next terminal instance.
* `workbench.action.terminal.focusPrevious`: Focuses the previous terminal instance.
* `workbench.action.terminal.focusAtIndexN`: Focuses the terminal at index N (N=1-9)
* `workbench.action.terminal.kill`: Remove the current terminal instance.
* `workbench.action.terminal.runSelectedText`: Run the selected text in the terminal instance.
* `workbench.action.terminal.runActiveFile`: Run the active file in the terminal instance.

### Copy & Paste

The keybindings for copy and paste follow platform standards:

* Linux: `kbstyle(Ctrl+Shift+C)` and `kbstyle(Ctrl+Shift+V)`
* macOS: `kbstyle(Cmd+C)` and `kbstyle(Cmd+V)`
* Windows: `kbstyle(Ctrl+C)` and `kbstyle(Ctrl+V)`

### Right click behavior

The right click behavior differs based on the platform:

* Linux: Show the context menu.
* macOS: Select the word under the cursor and show the context menu.
* Windows: Copy and drop selection if there is a selection, otherwise paste.

This can be configured using the `terminal.integrated.rightClickBehavior` setting.

### Forcing key bindings to pass through the terminal

While focus is in the integrated terminal, many key bindings will not work as the keystrokes are passed to and consumed by the terminal itself. There is a hardcoded list of commands, which skip being processed by the shell and instead get sent to the VS Code keybinding system. You can customize this list with the `terminal.integrated.commandsToSkipShell` setting. Commands can be added to this list by adding the command name to the list, and removed by adding the command name to the list prefixed with a `-`.

```js
{
  "terminal.integrated.commandsToSkipShell": [
    // Ensure the toggle sidebar visibility keybinding skips the shell
    "workbench.action.toggleSidebarVisibility"
    // Send quick open's keybinding to the shell
    "-workbench.action.quickOpen",
  ]
}
```

Look at the setting details to see the complete list of default commands.

### Find

The Integrated Terminal has basic find functionality which can be triggered with `kb(workbench.action.terminal.focusFindWidget)`.

If you want `kbstyle(Ctrl+F)` to go to the shell instead of launching the Find widget on Linux and Windows, you will need to remove the keybinding like so:

```js
// Windows/Linux
{ "key": "ctrl+f", "command": "-workbench.action.terminal.focusFindWidget",
                      "when": "terminalFocus" },
// macOS
{ "key": "cmd+f",  "command": "-workbench.action.terminal.focusFindWidget",
                      "when": "terminalFocus" },
```

## Run Selected Text

To use the `runSelectedText` command, select text in an editor and run the command **Terminal: Run Selected Text in Active Terminal** via the **Command Palette** (`kb(workbench.action.showCommands)`):

![Run selected text](images/integrated-terminal/terminal_run_selected.png)

The terminal will attempt to run the selected text.

![Run selected text result](images/integrated-terminal/terminal_run_selected_result.png)

If no text is selected in the active editor, the line that the cursor is on is run in the terminal.

## Send text from a keybinding

The `workbench.action.terminal.sendSequence` command can be used to send a specific sequence of text to the terminal, including escape sequences. This enables things like sending arrow keys, enter, cursor moves, etc. The example below shows the sorts of things you can achieve with this feature, it jumps over the word to the left of the cursor (Ctrl+Left arrow) and presses backspace:

```json
{
  "key": "ctrl+u",
  "command": "workbench.action.terminal.sendSequence",
  "args": { "text": "\u001b[1;5D\u007f" }
}
```

This feature supports [variable substitution](/docs/editor/variables-reference.md).

Note that the command only works with the `\u0000` format for using characters via their character code (not `\x00`). You can read more about these hex code and the sequences terminals work with on the following resources:

- [XTerm Control Sequences](http://invisible-island.net/xterm/ctlseqs/ctlseqs.html)
- [List of C0 and C1 control codes](https://github.com/xtermjs/xterm.js/blob/0e45909c7e79c83452493d2cd46d99c0a0bb585f/src/common/data/EscapeSequences.ts)

## Rename terminal sessions

Integrated Terminal sessions can now be renamed using the **Terminal: Rename** (`workbench.action.terminal.rename`) command. The new name will be displayed in the terminal selection drop-down.

## Open at a specific folder

By default, the terminal will open at the folder that is opened in the Explorer. The `terminal.integrated.cwd` setting allows specifying a custom path to open instead:

```json
{
    "terminal.integrated.cwd": "/home/user"
}
```

Split terminals on Windows will start in the directory that the parent terminal started with. On MacOS and Linux, split terminals will inherit the current working directory of the parent terminal. This behavior can be changed using the `terminal.integrated.splitCwd` setting:

```json
{
    "terminal.integrated.splitCwd": "workspaceRoot"
}
```

There are also extensions available that give more options such as [Terminal Here](https://marketplace.visualstudio.com/items?itemName=Tyriar.vscode-terminal-here).

## Changing how the terminal is rendered

By default, the integrated terminal will render using multiple `<canvas>` elements which are better tuned than the DOM for rendering interactive text that changes often. However, Electron/Chromium are slower at rendering to canvas on some environments so VS Code also provides a fallback DOM-renderer experience. VS Code will try to detect slow performance and give you the option to change via a notification. You can also change the rendering directly by setting `terminal.integrated.rendererType` in your user or workspace [settings](/docs/getstarted/settings.md).

```js
{
    "terminal.integrated.rendererType": "dom"
}
```

Something else that might improve performance is to ignore Chromium's GPU blacklist by launching VS Code with `code --ignore-gpu-blacklist`.

## Next steps

The basics of the terminal have been covered in this document, read on to find out more about:

* [Tasks](/docs/editor/tasks.md) - Tasks let you integrate with external tools and leverage the terminal heavily.
* [Mastering VS Code's Terminal](https://www.growingwiththeweb.com/2017/03/mastering-vscodes-terminal.html) - An external blog with plenty of power user tips for the terminal.
* Explore the rest of the terminal commands by browsing your keybindings.json file within VS Code.

## Common questions

### Why is VS Code shortcut X not working when the terminal has focus?

Currently the terminal consumes many key bindings, preventing Visual Studio Code from reacting to them. Some examples are `kbstyle(F1)` to open the **Command Palette** and `kbstyle(Ctrl+P)` for **Quick Open** on Linux and Windows. This is necessary as various terminal programs and/or shells may respond to these key bindings themselves. There are plans to explore a blacklist that would prevent certain key bindings from being handled by the terminal (see [#7269](https://github.com/Microsoft/vscode/issues/7269)).

### Integrated terminal exited with code 1 on Windows 10

This can happen if you run VS Code in compatibility mode which may be turned on automatically if you have upgraded Windows. You can change this by right-clicking the executable and selecting properties, then uncheck "Run this program in compatibility mode" in the compatibility tab.

### Can I use Cmder's shell with the terminal on Windows?

Yes, to use the [Cmder](http://cmder.net/) shell in VS Code, you need to add the following settings to your `settings.json` file:

```json
"terminal.integrated.shell.windows": "C:\\WINDOWS\\System32\\cmd.exe",
"terminal.integrated.shellArgs.windows": ["/K", "C:\\cmder\\vendor\\init.bat"]
```

You may refer to [Cmder's wiki](https://github.com/cmderdev/cmder/wiki/Seamless-VS-Code-Integration) for more information.

### Can I use Cygwin's shell with the terminal on Windows?

Yes, to use the [Cygwin](http://cygwin.com/) shell, you will first need to install the chere package and then add the following settings to your `settings.json` file:

```json
"terminal.integrated.shell.windows": "C:\\Cygwin\\bin\\bash.exe",
"terminal.integrated.shellArgs.windows": ["/bin/xhere", "/bin/bash"]
```

### Powershell on macOS is complaining about a "-l" argument, how do I fix it?

When configuring the integrated terminal to use Powershell on macOS you may hit [this error](https://github.com/Microsoft/vscode/issues/33022) complaining about a `"-l"` argument. To fix this you will need to override the shell args setting as it defaults to `["-l"]` to run login shells by default (for bash/zsh/etc.).

```js
"terminal.integrated.shellArgs.osx": []
```

### How can I change my default Windows terminal back to PowerShell?

If you want to put the default Integrated Terminal shell back to the default (PowerShell on Windows), you can remove the shell override from your User [Settings](/docs/getstarted/settings.md) (`kb(workbench.action.openSettings)`).

For example, if you have set your default terminal to bash, you will find `terminal.integrated.shell.windows` in your `settings.json` pointing to your bash location.

```json
"terminal.integrated.shell.windows": "C:\\WINDOWS\\System32\\bash.exe",
```

Remove the entry to use the built-in VS Code default or set it to another shell executable path.

### Why is the terminal not working when running the 32-bit Windows client on 64-bit Windows?

The easy fix for this is to use the 64-bit version. If you must use the 32-bit version you need to use the `sysnative` path when configuring your paths instead of `System32`:

```json
"terminal.integrated.shell.windows": "C:\\WINDOWS\\sysnative\\cmd.exe",
```

### Why is Cmd+k/Ctrl+k not clearing the terminal?

Normally `kbstyle(Cmd+k)`/`kbstyle(Ctrl+k)` clears the terminal on macOS/Windows, but this can stop working when chord keybindings are added either by the user or extensions. The `kbstyle(Cmd+k)`/`kbstyle(Ctrl+k)` keybindings rely on the VS Code keybinding priority system which defines which keybinding is active at any given time (user > extension > default). In order to fix this, you need to redefine your user keybinding which will have priority, preferably at the bottom of your user `keybindings.json` file:

macOS:

```json
{ "key": "cmd+k",                 "command": "workbench.action.terminal.clear",
                                     "when": "terminalFocus" },
```

Windows:

```json
{ "key": "ctrl+k",                "command": "workbench.action.terminal.clear",
                                     "when": "terminalFocus" },
```

### Why is nvm complaining about a prefix option when the Integrated Terminal is launched?

nvm (Node Version Manager) users often see this error for the first time inside VS Code's Integrated Terminal:

```bash
nvm is not compatible with the npm config "prefix" option: currently set to "/usr/local"
Run `npm config delete prefix` or `nvm use --delete-prefix v8.9.1 --silent` to unset it
```

This is mostly a macOS problem and does not happen in external terminals. The typical reasons for this are the following:

* `npm` was globally installed using another instance of `node` which is somewhere in your path (such as `/usr/local/bin/npm`).
* In order to get the development tools on the `$PATH`, VS Code will launch a bash login shell on start up. This means that your `~/.bash_profile` has already run and when an Integrated Terminal launches, it will run **another** login shell, reordering the `$PATH` potentially in unexpected ways.

To resolve this issue, you need to track down where the old `npm` is installed and remove both it and its out of date node_modules. You can do this by finding the `nvm` initialization script and running `which npm` before it runs, which should print the path when you launch a new terminal.

Once you have the path to npm, you can find the old node_modules by resolving the symlink by running a command something like this:

```bash
ls -la /usr/local/bin | grep "np[mx]"
```

This will give you the resolved path at the end:

```bash
... npm -> ../lib/node_modules/npm/bin/npm-cli.js
... npx -> ../lib/node_modules/npm/bin/npx-cli.js
```

From there, removing the files and relaunching VS Code should fix the issue:

```bash
rm -R /usr/local/bin/npm /usr/local/lib/node_modules/npm/bin/npm-cli.js
rm -R /usr/local/bin/npx /usr/local/lib/node_modules/npm/bin/npx-cli.js
```

### Can I use Powerline fonts in the Integrated Terminal?

Yes, you can specify [Powerline](https://powerline.readthedocs.io) fonts with the `terminal.integrated.fontFamily` [setting](/docs/getstarted/settings.md).

```json
"terminal.integrated.fontFamily": "Meslo LG M DZ for Powerline"
```

Note that you want to specify the font family, not an individual font like **Meslo LG M DZ Regular for Powerline** where **Regular** is the specific font name.

### How do I configure zsh on macOS to jump words with Ctrl+Left/Right arrow?

By default, `kbstyle(Ctrl+Left/Right)` arrow will jump words in bash. You can configure the same for zsh by adding these keybindings:

```json
{
  "key": "ctrl+left",
  "command": "workbench.action.terminal.sendSequence",
  "args": { "text": "\u001bb" }
},
{
  "key": "ctrl+right",
  "command": "workbench.action.terminal.sendSequence",
  "args": { "text": "\u001bf" }
}
```

### How do I fix the error "ConnectNamedPipe failed: Windows error 232"

<<<<<<< HEAD
This error can occur due to anti-virus software intercepting winpty from creating a pty. To workaround this you can exclude the following file from your anti-virus scanning:

```
=======
This error can occur due to anti-virus software intercepting winpty from creating a pty. To workaround this error, you can exclude the following file from your anti-virus scanning:

```bash
>>>>>>> e9e965f6
<install_path>\resources\app\node_modules.asar.unpacked\node-pty\build\Release\winpty-agent.exe
```<|MERGE_RESOLUTION|>--- conflicted
+++ resolved
@@ -392,14 +392,8 @@
 
 ### How do I fix the error "ConnectNamedPipe failed: Windows error 232"
 
-<<<<<<< HEAD
-This error can occur due to anti-virus software intercepting winpty from creating a pty. To workaround this you can exclude the following file from your anti-virus scanning:
-
-```
-=======
 This error can occur due to anti-virus software intercepting winpty from creating a pty. To workaround this error, you can exclude the following file from your anti-virus scanning:
 
 ```bash
->>>>>>> e9e965f6
 <install_path>\resources\app\node_modules.asar.unpacked\node-pty\build\Release\winpty-agent.exe
 ```