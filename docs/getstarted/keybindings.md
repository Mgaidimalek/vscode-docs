---
Order: 7
Area: getstarted
TOCTitle: Key Bindings
ContentId: 045980C1-62C7-4E8E-8CE4-BAD722FFE31E
PageTitle: Visual Studio Code Key Bindings
DateApproved: 9/10/2020
MetaDescription: Here you will find the complete list of key bindings for Visual Studio Code and how to change them.
MetaSocialImage: images/keybinding/customization_keybindings.png
---
# Key Bindings for Visual Studio Code

Visual Studio Code lets you perform most tasks directly from the keyboard.  This page lists out the default bindings (keyboard shortcuts) and describes how you can update them.

>**Note:** If you visit this page on a Mac, you will see the key bindings for the Mac.  If you visit using Windows or Linux, you will see the keys for that platform. If you need the key bindings for another platform, hover your mouse over the key you are interested in.

## Keyboard Shortcuts editor

Visual Studio Code provides a rich and easy keyboard shortcuts editing experience using **Keyboard Shortcuts** editor. It lists all available commands with and without keybindings and you can easily change / remove / reset their keybindings using the available actions. It also has a search box on the top that helps you in finding commands or keybindings. You can open this editor by going to the menu under **File**  > **Preferences** > **Keyboard Shortcuts**. (**Code** > **Preferences** > **Keyboard Shortcuts** on macOS)

![Keyboard Shortcuts](images/keybinding/keyboard-shortcuts.gif)

Most importantly, you can see keybindings according to your keyboard layout. For example, key binding `kbstyle(Cmd+\)` in US keyboard layout will be shown as `kbstyle(Ctrl+Shift+Alt+Cmd+7)` when layout is changed to German. The dialog to enter key binding will assign the correct and desired key binding as per your keyboard layout.

For doing more advanced keyboard shortcut customization, read [Advanced Customization](/docs/getstarted/keybindings.md#advanced-customization).

## Keymap extensions

Keyboard shortcuts are vital to productivity and changing keyboarding habits can be tough. To help with this, **File** > **Preferences** > **Keymap Extensions** shows you a list of popular keymap extensions. These extensions modify the VS Code shortcuts to match those of other editors so you don't need to learn new keyboard shortcuts. There is also a [Keymaps category](https://marketplace.visualstudio.com/search?target=VSCode&category=Keymaps&sortBy=Downloads) of extensions in the Marketplace.

<div class="marketplace-extensions-curated-keymaps"></div>

> Tip: Click on an extension tile above to read the description and reviews to decide which extension is best for you. See more in the [Marketplace](https://marketplace.visualstudio.com/vscode).

## Keyboard Shortcuts Reference

We also have a printable version of these keyboard shortcuts. **Help** > **Keyboard Shortcut Reference** displays a condensed PDF version suitable for printing as an easy reference.

Below are links to the three platform-specific versions:

* [Windows](https://go.microsoft.com/fwlink/?linkid=832145)
* [macOS](https://go.microsoft.com/fwlink/?linkid=832143)
* [Linux](https://go.microsoft.com/fwlink/?linkid=832144)

## Detecting keybinding conflicts

If you have many extensions installed or you have [customized](/docs/getstarted/keybindings.md#advanced-customization) your keyboard shortcuts, you can sometimes have keybinding conflicts where the same keyboard shortcut is mapped to several commands. This can result in confusing behavior, especially if different keybindings are going in and out of scope as you move around the editor.

The **Keyboard Shortcuts** editor has a context menu command **Show Same Keybindings**, which will filter the keybindings based on a keyboard shortcut to display conflicts.

![show keybinding conflicts menu](images/keybinding/show-conflicts-menu.png)

Pick a command with the keybinding you think is overloaded and you can see if multiple commands are defined, the source of the keybindings and when they are active.

![show keybinding conflicts result](images/keybinding/show-conflicts-result.png)

## Troubleshooting keybindings

To troubleshoot keybindings problems, you can execute the command **Developer: Toggle Keyboard Shortcuts Troubleshooting**. This will activate logging of dispatched keyboard shortcuts and will open an output panel with the corresponding log file.

You can then press your desired keybinding and check what keyboard shortcut VS Code detects and what command is invoked.

For example, when pressing `cmd+/` in a code editor on macOS, the logging output would be:

```
[KeybindingService]: / Received  keydown event - modifiers: [meta], code: MetaLeft, keyCode: 91, key: Meta
[KeybindingService]: | Converted keydown event - modifiers: [meta], code: MetaLeft, keyCode: 57 ('Meta')
[KeybindingService]: \ Keyboard event cannot be dispatched.
[KeybindingService]: / Received  keydown event - modifiers: [meta], code: Slash, keyCode: 191, key: /
[KeybindingService]: | Converted keydown event - modifiers: [meta], code: Slash, keyCode: 85 ('/')
[KeybindingService]: | Resolving meta+[Slash]
[KeybindingService]: \ From 2 keybinding entries, matched editor.action.commentLine, when: editorTextFocus && !editorReadonly, source: built-in.
```

The first keydown event is for the `MetaLeft` key (`cmd`) and cannot be dispatched. The second keydown event is for the `Slash` key (`/`) and is dispatched as `meta+[Slash]`. There were two keybinding entries mapped from `meta+[Slash]` and the one that matched was for the command `editor.action.commentLine`, which has the `when` condition `editorTextFocus && !editorReadonly` and is a built-in keybinding entry.

## Viewing modified keybindings

You can view any user modified keyboard shortcuts in VS Code in the **Keyboard Shortcuts** editor with the **Show User Keybindings** command in the **More Actions** (**...**) menu. This applies the `@source:user` filter to the **Keyboard Shortcuts** editor (**Source** is 'User').

![Default Keyboard Shortcuts](images/keybinding/user-keyboard-shortcuts.png)

## Advanced customization

All keyboard shortcuts in VS Code can be customized via the `keybindings.json` file.

* To configure keyboard shortcuts through the JSON  file, open **Keyboard Shortcuts** editor and select the **Open Keyboard Shortcuts (JSON)** button on the right of the editor title bar.
* This will open your `keybindings.json` file where you can overwrite the [Default Keybindings](/docs/getstarted/keybindings.md#default-keybindings).

![Open Keyboard Shortcuts JSON button](images/keybinding/open-keyboard-shortcuts-json.png)

You can also open the `keybindings.json` file from the Command Palette (`kb(workbench.action.showCommands)`) with the **Preferences: Open Keyboard Shortcuts (JSON)** command.

## Keyboard rules

Each rule consists of:

* a `key` that describes the pressed keys.
* a `command` containing the identifier of the command to execute.
* an **optional** `when` clause containing a boolean expression that will be evaluated depending on the current **context**.

Chords (two separate keypress actions) are described by separating the two keypresses with a space. For example, `kbstyle(Ctrl+K Ctrl+C)`.

When a key is pressed:

* the rules are evaluated from **bottom** to **top**.
* the first rule that matches, both the `key` and in terms of `when`, is accepted.
* no more rules are processed.
* if a rule is found and has a `command` set, the `command` is executed.

The additional `keybindings.json` rules are appended at runtime to the bottom of the default rules, thus allowing them to overwrite the default rules. The `keybindings.json` file is watched by VS Code so editing it while VS Code is running will update the rules at runtime.

The keyboard shortcuts dispatching is done by analyzing a list of rules that are expressed in JSON. Here are some examples:

```json
// Keybindings that are active when the focus is in the editor
{ "key": "home",            "command": "cursorHome",                  "when": "editorTextFocus" },
{ "key": "shift+home",      "command": "cursorHomeSelect",            "when": "editorTextFocus" },

// Keybindings that are complementary
{ "key": "f5",              "command": "workbench.action.debug.continue", "when": "inDebugMode" },
{ "key": "f5",              "command": "workbench.action.debug.start",    "when": "!inDebugMode" },

// Global keybindings
{ "key": "ctrl+f",          "command": "actions.find" },
{ "key": "alt+left",        "command": "workbench.action.navigateBack" },
{ "key": "alt+right",       "command": "workbench.action.navigateForward" },

// Global keybindings using chords (two separate keypress actions)
{ "key": "ctrl+k enter",    "command": "workbench.action.keepEditor" },
{ "key": "ctrl+k ctrl+w",   "command": "workbench.action.closeAllEditors" },
```

## Accepted keys

The `key` is made up of modifiers and the key itself.

The following modifiers are accepted:

Platform|Modifiers
--|---------
macOS|`kbstyle(Ctrl+)`, `kbstyle(Shift+)`, `kbstyle(Alt+)`, `kbstyle(Cmd+)`
Windows|`kbstyle(Ctrl+)`, `kbstyle(Shift+)`, `kbstyle(Alt+)`, `kbstyle(Win+)`
Linux|`kbstyle(Ctrl+)`, `kbstyle(Shift+)`, `kbstyle(Alt+)`, `kbstyle(Meta+)`

The following keys are accepted:

* `kbstyle(f1-f19)`, `kbstyle(a-z)`, `kbstyle(0-9)`
* ``kbstyle(`)``, `kbstyle(-)`, `kbstyle(=)`, `kbstyle([)`, `kbstyle(])`, `kbstyle(\)`, `kbstyle(;)`, `kbstyle(')`, `kbstyle(,)`, `kbstyle(.)`, `kbstyle(/)`
* `kbstyle(left)`, `kbstyle(up)`, `kbstyle(right)`, `kbstyle(down)`, `kbstyle(pageup)`, `kbstyle(pagedown)`, `kbstyle(end)`, `kbstyle(home)`
* `kbstyle(tab)`, `kbstyle(enter)`, `kbstyle(escape)`, `kbstyle(space)`, `kbstyle(backspace)`, `kbstyle(delete)`
* `kbstyle(pausebreak)`, `kbstyle(capslock)`, `kbstyle(insert)`
* `kbstyle(numpad0-numpad9)`, `kbstyle(numpad_multiply)`, `kbstyle(numpad_add)`, `kbstyle(numpad_separator)`
* `kbstyle(numpad_subtract)`, `kbstyle(numpad_decimal)`, `kbstyle(numpad_divide)`

## Command arguments

You can invoke a command with arguments. This is useful if you often perform the same operation on a specific file or folder. You can add a custom keyboard shortcut to do exactly what you want.

The following is an example overriding the `kbstyle(Enter)` key to print some text:

```json
  { "key": "enter", "command": "type",
                    "args": { "text": "Hello World" },
                    "when": "editorTextFocus" }
```

The type command will receive `{"text": "Hello World"}` as its first argument and add "Hello World" to the file instead of producing the default command.

For more information on commands that take arguments, refer to [Built-in Commands](/api/references/commands.md).

## Removing a specific key binding rule

You can write a key binding rule that targets the removal of a specific default key binding. With the `keybindings.json`, it was always possible to redefine all the key bindings of VS Code, but it can be difficult to make a small tweak, especially around overloaded keys, such as `kbstyle(Tab)` or `kbstyle(Escape)`. To remove a specific key binding, add a `-` to the `command` and the rule will be a removal rule.

Here is an example:

```json
// In Default Keyboard Shortcuts
...
{ "key": "tab", "command": "tab", "when": ... },
{ "key": "tab", "command": "jumpToNextSnippetPlaceholder", "when": ... },
{ "key": "tab", "command": "acceptSelectedSuggestion", "when": ... },
...

// To remove the second rule, for example, add in keybindings.json:
{ "key": "tab", "command": "-jumpToNextSnippetPlaceholder" }

```

## Keyboard layouts

>**Note:** This section relates only to key bindings, not to typing in the editor.

The keys above are string representations for virtual keys and do not necessarily relate to the produced character when they are pressed. More precisely:

* Reference: [Virtual-Key Codes (Windows)](https://msdn.microsoft.com/library/windows/desktop/dd375731)
* `kbstyle(tab)` for `VK_TAB` (`0x09`)
* `kbstyle(;)` for `VK_OEM_1` (`0xBA`)
* `kbstyle(=)` for `VK_OEM_PLUS` (`0xBB`)
* `kbstyle(,)` for `VK_OEM_COMMA` (`0xBC`)
* `kbstyle(-)` for `VK_OEM_MINUS` (`0xBD`)
* `kbstyle(.)` for `VK_OEM_PERIOD` (`0xBE`)
* `kbstyle(/)` for `VK_OEM_2` (`0xBF`)
* ``kbstyle(`)`` for `VK_OEM_3` (`0xC0`)
* `kbstyle([)` for `VK_OEM_4` (`0xDB`)
* `kbstyle(\)` for `VK_OEM_5` (`0xDC`)
* `kbstyle(])` for `VK_OEM_6` (`0xDD`)
* `kbstyle(')` for `VK_OEM_7` (`0xDE`)
* etc.

Different keyboard layouts usually reposition the above virtual keys or change the characters produced when they are pressed. When using a different keyboard layout than the standard US, Visual Studio Code does the following:

All the key bindings are rendered in the UI using the current system's keyboard layout. For example, `Split Editor` when using a French (France) keyboard layout is now rendered as `kbstyle(Ctrl+*)`:

![render key binding](images/keybinding/render-key-binding.png)

When editing `keybindings.json`, VS Code highlights misleading key bindings, those that are represented in the file with the character produced under the standard US keyboard layout, but that need pressing keys with different labels under the current system's keyboard layout. For example, here is how the **Default Keyboard Shortcuts** rules look like when using a French (France) keyboard layout:

![keybindings.json guidance](images/keybinding/keybindings-json.png)

There is also a widget that helps input the key binding rule when editing `keybindings.json`. To launch the **Define Keybinding** widget, press `kb(editor.action.defineKeybinding)`. The widget listens for key presses and renders the serialized JSON representation in the text box and below it, the keys that VS Code has detected under your current keyboard layout. Once you've typed the key combination you want, you can press `kbstyle(Enter)` and a rule snippet will be inserted.

![key binding widget](images/keybinding/key-binding-widget.png)

>**Note:** On Linux, Visual Studio Code detects your current keyboard layout on start-up and then caches this information. For a good experience, we recommend restarting VS Code if you change your keyboard layout.

## Keyboard layout-independent bindings

Using scan codes, it is possible to define keybindings which do not change with the change of the keyboard layout. For example:

```json
{ "key": "cmd+[Slash]", "command": "editor.action.commentLine",
                           "when": "editorTextFocus" }
```

Accepted scan codes:

* `kbstyle([F1]-[F19])`, `kbstyle([KeyA]-[KeyZ])`, `kbstyle([Digit0]-[Digit9])`
* `kbstyle([Backquote])`, `kbstyle([Minus])`, `kbstyle([Equal])`, `kbstyle([BracketLeft])`, `kbstyle([BracketRight])`, `kbstyle([Backslash])`, `kbstyle([Semicolon])`, `kbstyle([Quote])`, `kbstyle([Comma])`, `kbstyle([Period])`, `kbstyle([Slash])`
* `kbstyle([ArrowLeft])`, `kbstyle([ArrowUp])`, `kbstyle([ArrowRight])`, `kbstyle([ArrowDown])`, `kbstyle([PageUp])`, `kbstyle([PageDown])`, `kbstyle([End])`, `kbstyle([Home])`
* `kbstyle([Tab])`, `kbstyle([Enter])`, `kbstyle([Escape])`, `kbstyle([Space])`, `kbstyle([Backspace])`, `kbstyle([Delete])`
* `kbstyle([Pause])`, `kbstyle([CapsLock])`, `kbstyle([Insert])`
* `kbstyle([Numpad0]-[Numpad9])`, `kbstyle([NumpadMultiply])`, `kbstyle([NumpadAdd])`, `kbstyle([NumpadComma])`
* `kbstyle([NumpadSubtract])`, `kbstyle([NumpadDecimal])`, `kbstyle([NumpadDivide])`

## 'when' clause contexts

VS Code gives you fine control over when your key bindings are enabled through the optional `when` clause.  If your key binding doesn't have a `when` clause, the key binding is globally available at all times. A `when` clause evaluates to either Boolean true or false for enabling key bindings.

### Conditional operators

For conditional expressions, you can use the following conditional operators:

Operator | Symbol | Example
-------- | ------ | -----
Equality | `==` | `"editorLangId == typescript"`
Inequality | `!=` | `"resourceExtname != .js"`
Or | `||` | `"isLinux || isWindows"`
And | `&&` | `"textInputFocus && !editorReadonly"`
Matches | `=~` | `resourceScheme =~ /^untitled$|^file$/`

### Contexts

Below are some of the possible `when` clause contexts which evaluate to Boolean true/false.

Context name | True when
------------ | ------------
**Editor contexts** |
`editorFocus` | An editor has focus, either the text or a widget.
`editorTextFocus` | The text in an editor has focus (cursor is blinking).
`textInputFocus` | Any editor has focus (regular editor, debug REPL, etc.).
`inputFocus` | Any text input area has focus (editors or text boxes).
`editorHasSelection` | Text is selected in the editor.
`editorHasMultipleSelections` | Multiple regions of text are selected (multiple cursors).
`editorReadonly` | The editor is read only.
`editorLangId` | True when the editor's associated [language Id](/docs/languages/identifiers.md) matches. Example: `"editorLangId == typescript"`.
`isInDiffEditor` | The active editor is a difference editor.
`isInEmbeddedEditor` | True when the focus is inside an embedded editor.
**Operating system contexts** |
`isLinux` | True when the OS is Linux
`isMac` | True when the OS is macOS
`isWindows` | True when the OS is Windows
`isWeb` | True when accessing the editor from the Web
**List contexts** |
`listFocus` | A list has focus.
`listSupportsMultiselect` | A list supports multi select.
`listHasSelectionOrFocus` | A list has selection or focus.
`listDoubleSelection` | A list has a selection of 2 elements.
`listMultiSelection` | A list has a selection of multiple elements.
**Mode contexts** |
`inDebugMode` | A debug session is running.
`debugType` | True when debug type matches. Example: `"debugType == 'node'"`.
`inSnippetMode` | The editor is in snippet mode.
`inQuickOpen` | The Quick Open drop-down has focus.
**Resource contexts** |
`resourceScheme` | True when the resource Uri scheme matches. Example: `"resourceScheme == file"`
`resourceFilename` | True when the Explorer or editor filename matches. Example: `"resourceFilename == gulpfile.js"`
`resourceExtname` | True when the Explorer or editor filename extension matches. Example: `"resourceExtname == .js"`
`resourceLangId` | True when the Explorer or editor title [language Id](/docs/languages/identifiers.md) matches. Example: `"resourceLangId == markdown"`
`isFileSystemResource` | True when the Explorer or editor file is a file system resource that can be handled  from a file system provider
`resourceSet` | True when an Explorer or editor file is set
`resource` | The full Uri of the Explorer or editor file
**Explorer contexts** |
`explorerViewletVisible` | True if Explorer view is visible.
`explorerViewletFocus` | True if Explorer view has keyboard focus.
`filesExplorerFocus` | True if File Explorer section has keyboard focus.
`openEditorsFocus` | True if OPEN EDITORS section has keyboard focus.
`explorerResourceIsFolder` | True if a folder is selected in the Explorer.
**Editor widget contexts** |
`findWidgetVisible` | Editor Find widget is visible.
`suggestWidgetVisible` | Suggestion widget (IntelliSense) is visible.
`suggestWidgetMultipleSuggestions` | Multiple suggestions are displayed.
`renameInputVisible` | Rename input text box is visible.
`referenceSearchVisible` | Peek References peek window is open.
`inReferenceSearchEditor` | The Peek References peek window editor has focus.
`config.editor.stablePeek` | Keep peek editors open (controlled by `editor.stablePeek` setting).
`quickFixWidgetVisible` | Quick Fix widget is visible.
`parameterHintsVisible` | Parameter hints are visible (controlled by `editor.parameterHints.enabled` setting).
`parameterHintsMultipleSignatures` | Multiple parameter hints are displayed.
**Integrated terminal contexts** |
`terminalFocus` | An integrated terminal has focus.
`terminalIsOpen` | An integrated terminal is opened.
**Timeline view contexts** |
`timelineFollowActiveEditor` | True if the Timeline view is following the active editor.
**Timeline view item contexts** |
`timelineItem` | True when the timeline item's context value matches. Example: `"timelineItem =~ /git:file:commit\\b/"`.
**Extension contexts** |
`extension` | True when the extension's ID matches. Example: `"extension == eamodio.gitlens"`.
`extensionStatus` | True when the extension is installed. Example: `"extensionStatus == installed"`.
`extensionHasConfiguration` | True if the extension has configuration.
**Global UI contexts** |
`notificationFocus` | Notification has keyboard focus.
`notificationCenterVisible` | Notification Center is visible at the bottom right of VS Code.
`notificationToastsVisible` | Notification toast is visible at the bottom right of VS Code.
`searchViewletVisible` | Search view is open.
`sideBarVisible` | Side Bar is displayed.
`sideBarFocus` | Side Bar has focus.
`panelFocus` | Panel has focus.
`inZenMode` | Window is in Zen Mode.
`isCenteredLayout` | Editor is in centered layout mode.
`inDebugRepl` | Focus is in the Debug Console REPL.
`workbenchState` | Can be `empty`, `folder` (1 folder), or `workspace`.
`workspaceFolderCount` | Count of workspace folders.
`replaceActive` | Search view Replace text box is open.
`view` | True when view identifier matches. Example: `"view == myViewsExplorerID"`.
`viewItem` | True when viewItem context matches. Example:  `"viewItem == someContextValue"`.
`isFullscreen` | True when window is in fullscreen.
`focusedView` | The identifier of the currently focused view.
`canNavigateBack` | True if it is possible to navigate back.
`canNavigateForward` | True if it is possible to navigate forward.
`canNavigateToLastEditLocation` | True if it is possible to navigate to the last edit location.
**Global Editor UI contexts** |
`textCompareEditorVisible` | At least one diff (compare) editor is visible.
`textCompareEditorActive` | A diff (compare) editor is active.
`editorIsOpen` | True if one editor is open.
`groupEditorsCount` | Number of editors in a group.
`activeEditorGroupEmpty` | True if the active editor group has no editors.
`activeEditorGroupIndex` | Index of the active editor in an group (beginning with `1`).
`activeEditorGroupLast` | True when the active editor in an group is the last one.
`multipleEditorGroups` | True when multiple editor groups are present.
`activeEditor` | The identifier of the active editor in a group.
<<<<<<< HEAD
`activeEditorIsDirty` | True when the active editor in a group is dirty.
`activeEditorIsNotPreview` | True when the active editor in a group is not in preview mode.
`activeEditorIsPinned` | True when the active editor in a group is pinned.
=======
`inSearchEditor` | True when focus is inside a search editor.
>>>>>>> 64859206
**Configuration settings contexts** |
`config.editor.minimap.enabled` | True when the setting `editor.minimap.enabled` is `true`.

>**Note**: You can use any user or workspace setting that evaluates to a boolean here with the prefix `"config."`.

The list above isn't exhaustive and you may see some `when` contexts for specific VS Code UI in the **Default Keyboard Shortcuts**.

### Active/Focused view or panel 'when' clause context

You can have a keybinding that is enabled only when a specific view or panel is visible.

Context name | True when
------------ | ------------
activeViewlet | True when view is visible. Example: `"activeViewlet == 'workbench.view.explorer'"`
activePanel | True when panel is visible. Example: `"activePanel == 'workbench.panel.output'"`
focusedView | True when view is focused. Example: `"focusedView == myViewsExplorerID`

View Identifiers:

* workbench.view.explorer - File Explorer
* workbench.view.search - Search
* workbench.view.scm - Source Control
* workbench.view.debug - Run
* workbench.view.extensions - Extensions

Panel Identifiers:

* workbench.panel.markers - Problems
* workbench.panel.output - Output
* workbench.panel.repl - Debug Console
* workbench.panel.terminal - Integrated Terminal
* workbench.panel.comments - Comments
* workbench.view.search - Search when `search.location` is set to `panel`

If you want a keybinding that is enabled only when a specific view or panel has focus, use `sideBarFocus` or `panelFocus` in combination with `activeViewlet` or `activiewFocus`.

For example, the when clause below is true only when the File Explorer has focus:

```json
"sideBarFocus && activeViewlet == 'workbench.view.explorer'"
```

### key-value when clause operator

There is a key-value pair operator for `when` clauses. The expression `key =~ value` treats the right hand side as a regular expression to match against the left hand side. For example, to contribute context menu items for all Docker files, one could use:

```json
   "when": "resourceFilename =~ /docker/"
```

## Custom keybindings for refactorings

The `editor.action.codeAction` command lets you configure keybindings for specific [Refactorings](/docs/editor/refactoring.md) (Code Actions). For example, the keybinding below triggers the **Extract function** refactoring Code Actions:

```json
{
  "key": "ctrl+shift+r ctrl+e",
  "command": "editor.action.codeAction",
  "args": {
    "kind": "refactor.extract.function"
  }
}
```

This is covered in depth in the [Refactoring](/docs/editor/refactoring.md#keybindings-for-code-actions) topic where you can learn about different kinds of Code Actions and how to prioritize them in the case of multiple possible refactorings.

## Default Keyboard Shortcuts

You can view all default keyboard shortcuts in VS Code in the **Keyboard Shortcuts** editor with the **Show Default Keybindings** command in the **More Actions** (**...**) menu. This applies the `@source:default` filter to the **Keyboard Shortcuts** editor (**Source** is 'Default').

![Default Keyboard Shortcuts](images/keybinding/default-keyboard-shortcuts.png)

You can view the default keyboard shortcuts as a JSON file using the command **Preferences: Open Default Keyboard Shortcuts (JSON)**.

>**Note:** The following keys are rendered assuming a standard US keyboard layout. If you use a different keyboard layout, please [read below](/docs/getstarted/keybindings.md#keyboard-layouts). You can view the currently active keyboard shortcuts in VS Code in the **Command Palette** (**View** -> **Command Palette**) or in the **Keyboard Shortcuts** editor (**File** > **Preferences** > **Keyboard Shortcuts**).

Some commands included below do not have default keyboard shortcuts and so are displayed as `kbstyle(unassigned)` but you can assign your own keybindings.

### Basic Editing

Command|Key|Command id
-------|---|----------
Cut line (empty selection)|`kb(editor.action.clipboardCutAction)`|`editor.action.clipboardCutAction`
Copy line (empty selection)|`kb(editor.action.clipboardCopyAction)`|`editor.action.clipboardCopyAction`
Paste|`kb(editor.action.clipboardPasteAction)`|`editor.action.clipboardPasteAction`
Delete Line|`kb(editor.action.deleteLines)`|`editor.action.deleteLines`
Insert Line Below|`kb(editor.action.insertLineAfter)`|`editor.action.insertLineAfter`
Insert Line Above|`kb(editor.action.insertLineBefore)`|`editor.action.insertLineBefore`
Move Line Down|`kb(editor.action.moveLinesDownAction)`|`editor.action.moveLinesDownAction`
Move Line Up|`kb(editor.action.moveLinesUpAction)`|`editor.action.moveLinesUpAction`
Copy Line Down|`kb(editor.action.copyLinesDownAction)`|`editor.action.copyLinesDownAction`
Copy Line Up|`kb(editor.action.copyLinesUpAction)`|`editor.action.copyLinesUpAction`
Undo|`kb(undo)`|`undo`
Redo|`kb(redo)`|`redo`
Add Selection To Next Find Match|`kb(editor.action.addSelectionToNextFindMatch)`|`editor.action.addSelectionToNextFindMatch`
Move Last Selection To Next Find Match|`kb(editor.action.moveSelectionToNextFindMatch)`|`editor.action.moveSelectionToNextFindMatch`
Undo last cursor operation|`kb(cursorUndo)`|`cursorUndo`
Insert cursor at end of each line selected|`kb(editor.action.insertCursorAtEndOfEachLineSelected)`|`editor.action.insertCursorAtEndOfEachLineSelected`
Select all occurrences of current selection|`kb(editor.action.selectHighlights)`|`editor.action.selectHighlights`
Select all occurrences of current word|`kb(editor.action.changeAll)`|`editor.action.changeAll`
Select current line|`kb(expandLineSelection)`|`expandLineSelection`
Insert Cursor Below|`kb(editor.action.insertCursorBelow)`|`editor.action.insertCursorBelow`
Insert Cursor Above|`kb(editor.action.insertCursorAbove)`|`editor.action.insertCursorAbove`
Jump to matching bracket|`kb(editor.action.jumpToBracket)`|`editor.action.jumpToBracket`
Indent Line|`kb(editor.action.indentLines)`|`editor.action.indentLines`
Outdent Line|`kb(editor.action.outdentLines)`|`editor.action.outdentLines`
Go to Beginning of Line|`kb(cursorHome)`|`cursorHome`
Go to End of Line|`kb(cursorEnd)`|`cursorEnd`
Go to End of File|`kb(cursorBottom)`|`cursorBottom`
Go to Beginning of File|`kb(cursorTop)`|`cursorTop`
Scroll Line Down|`kb(scrollLineDown)`|`scrollLineDown`
Scroll Line Up|`kb(scrollLineUp)`|`scrollLineUp`
Scroll Page Down|`kb(scrollPageDown)`|`scrollPageDown`
Scroll Page Up|`kb(scrollPageUp)`|`scrollPageUp`
Fold (collapse) region|`kb(editor.fold)`|`editor.fold`
Unfold (uncollapse) region|`kb(editor.unfold)`|`editor.unfold`
Fold (collapse) all subregions|`kb(editor.foldRecursively)`|`editor.foldRecursively`
Unfold (uncollapse) all subregions|`kb(editor.unfoldRecursively)`|`editor.unfoldRecursively`
Fold (collapse) all regions|`kb(editor.foldAll)`|`editor.foldAll`
Unfold (uncollapse) all regions|`kb(editor.unfoldAll)`|`editor.unfoldAll`
Add Line Comment|`kb(editor.action.addCommentLine)`|`editor.action.addCommentLine`
Remove Line Comment|`kb(editor.action.removeCommentLine)`|`editor.action.removeCommentLine`
Toggle Line Comment|`kb(editor.action.commentLine)`|`editor.action.commentLine`
Toggle Block Comment|`kb(editor.action.blockComment)`|`editor.action.blockComment`
Find|`kb(actions.find)`|`actions.find`
Replace|`kb(editor.action.startFindReplaceAction)`|`editor.action.startFindReplaceAction`
Find Next|`kb(editor.action.nextMatchFindAction)`|`editor.action.nextMatchFindAction`
Find Previous|`kb(editor.action.previousMatchFindAction)`|`editor.action.previousMatchFindAction`
Select All Occurrences of Find Match|`kb(editor.action.selectAllMatches)`|`editor.action.selectAllMatches`
Toggle Find Case Sensitive|`kb(toggleFindCaseSensitive)`|`toggleFindCaseSensitive`
Toggle Find Regex|`kb(toggleFindRegex)`|`toggleFindRegex`
Toggle Find Whole Word|`kb(toggleFindWholeWord)`|`toggleFindWholeWord`
Toggle Use of Tab Key for Setting Focus|`kb(editor.action.toggleTabFocusMode)`|`editor.action.toggleTabFocusMode`
Toggle Render Whitespace|`kb(toggleRenderWhitespace)`|`toggleRenderWhitespace`
Toggle Word Wrap|`kb(editor.action.toggleWordWrap)`|`editor.action.toggleWordWrap`

### Rich Languages Editing

Command|Key|Command id
-------|---|----------
Trigger Suggest|`kb(editor.action.triggerSuggest)`|`editor.action.triggerSuggest`
Trigger Parameter Hints|`kb(editor.action.triggerParameterHints)`|`editor.action.triggerParameterHints`
Format Document|`kb(editor.action.formatDocument)`|`editor.action.formatDocument`
Format Selection|`kb(editor.action.formatSelection)`|`editor.action.formatSelection`
Go to Definition|`kb(editor.action.revealDefinition)`|`editor.action.revealDefinition`
Show Hover|`kb(editor.action.showHover)`|`editor.action.showHover`
Peek Definition|`kb(editor.action.peekDefinition)`|`editor.action.peekDefinition`
Open Definition to the Side|`kb(editor.action.revealDefinitionAside)`|`editor.action.revealDefinitionAside`
Quick Fix|`kb(editor.action.quickFix)`|`editor.action.quickFix`
Go to References|`kb(editor.action.goToReferences)`|`editor.action.goToReferences`
Rename Symbol|`kb(editor.action.rename)`|`editor.action.rename`
Replace with Next Value|`kb(editor.action.inPlaceReplace.down)`|`editor.action.inPlaceReplace.down`
Replace with Previous Value|`kb(editor.action.inPlaceReplace.up)`|`editor.action.inPlaceReplace.up`
Expand AST Selection|`kb(editor.action.smartSelect.expand)`|`editor.action.smartSelect.expand`
Shrink AST Selection|`kb(editor.action.smartSelect.shrink)`|`editor.action.smartSelect.shrink`
Trim Trailing Whitespace|`kb(editor.action.trimTrailingWhitespace)`|`editor.action.trimTrailingWhitespace`
Change Language Mode|`kb(workbench.action.editor.changeLanguageMode)`|`workbench.action.editor.changeLanguageMode`

### Navigation

Command|Key|Command id
-------|---|----------
Show All Symbols|`kb(workbench.action.showAllSymbols)`|`workbench.action.showAllSymbols`
Go to Line...|`kb(workbench.action.gotoLine)`|`workbench.action.gotoLine`
Go to File..., Quick Open|`kb(workbench.action.quickOpen)`|`workbench.action.quickOpen`
Go to Symbol...|`kb(workbench.action.gotoSymbol)`|`workbench.action.gotoSymbol`
Show Problems|`kb(workbench.actions.view.problems)`|`workbench.actions.view.problems`
Go to Next Error or Warning|`kb(editor.action.marker.nextInFiles)`|`editor.action.marker.nextInFiles`
Go to Previous Error or Warning|`kb(editor.action.marker.prevInFiles)`|`editor.action.marker.prevInFiles`
Show All Commands|`kb(workbench.action.showCommands)` or `kbstyle(F1)`|`workbench.action.showCommands`
Navigate Editor Group History|`kb(workbench.action.quickOpenPreviousRecentlyUsedEditorInGroup)`|`workbench.action.quickOpenPreviousRecentlyUsedEditorInGroup`
Go Back|`kb(workbench.action.navigateBack)`|`workbench.action.navigateBack`
Go back in Quick Input|`kb(workbench.action.quickInputBack)`|`workbench.action.quickInputBack`
Go Forward|`kb(workbench.action.navigateForward)`|`workbench.action.navigateForward`

### Editor/Window Management

Command|Key|Command id
-------|---|----------
New Window|`kb(workbench.action.newWindow)`|`workbench.action.newWindow`
Close Window|`kb(workbench.action.closeWindow)`|`workbench.action.closeWindow`
Close Editor|`kb(workbench.action.closeActiveEditor)`|`workbench.action.closeActiveEditor`
Close Folder|`kb(workbench.action.closeFolder)`|`workbench.action.closeFolder`
Cycle Between Editor Groups|`kb(workbench.action.navigateEditorGroups)`|`workbench.action.navigateEditorGroups`
Split Editor|`kb(workbench.action.splitEditor)`|`workbench.action.splitEditor`
Focus into First Editor Group|`kb(workbench.action.focusFirstEditorGroup)`|`workbench.action.focusFirstEditorGroup`
Focus into Second Editor Group|`kb(workbench.action.focusSecondEditorGroup)`|`workbench.action.focusSecondEditorGroup`
Focus into Third Editor Group|`kb(workbench.action.focusThirdEditorGroup)`|`workbench.action.focusThirdEditorGroup`
Focus into Editor Group on the Left|`kb(workbench.action.focusPreviousGroup)`|`workbench.action.focusPreviousGroup`
Focus into Editor Group on the Right|`kb(workbench.action.focusNextGroup)`|`workbench.action.focusNextGroup`
 Move Editor Left |`kb(workbench.action.moveEditorLeftInGroup)`|`workbench.action.moveEditorLeftInGroup`
 Move Editor Right |`kb(workbench.action.moveEditorRightInGroup)`|`workbench.action.moveEditorRightInGroup`
Move Active Editor Group Left|`kb(workbench.action.moveActiveEditorGroupLeft)`|`workbench.action.moveActiveEditorGroupLeft`
Move Active Editor Group Right|`kb(workbench.action.moveActiveEditorGroupRight)`|`workbench.action.moveActiveEditorGroupRight`
Move Editor into Next Group|`kb(workbench.action.moveEditorToNextGroup)`|`workbench.action.moveEditorToNextGroup`
Move Editor into Previous Group|`kb(workbench.action.moveEditorToPreviousGroup)`|`workbench.action.moveEditorToPreviousGroup`

### File Management

Command|Key|Command id
-------|---|----------
New File|`kb(workbench.action.files.newUntitledFile)`|`workbench.action.files.newUntitledFile`
Open File...|`kb(workbench.action.files.openFile)`|`workbench.action.files.openFile`
Save|`kb(workbench.action.files.save)`|`workbench.action.files.save`
Save All|`kb(workbench.action.files.saveAll)`|`workbench.action.files.saveAll`
Save As...|`kb(workbench.action.files.saveAs)`|`workbench.action.files.saveAs`
Close|`kb(workbench.action.closeActiveEditor)`|`workbench.action.closeActiveEditor`
Close Others|`kb(workbench.action.closeOtherEditors)`|`workbench.action.closeOtherEditors`
Close Group|`kb(workbench.action.closeEditorsInGroup)`|`workbench.action.closeEditorsInGroup`
Close Other Groups|`kb(workbench.action.closeEditorsInOtherGroups)`|`workbench.action.closeEditorsInOtherGroups`
Close Group to Left|`kb(workbench.action.closeEditorsToTheLeft)`|`workbench.action.closeEditorsToTheLeft`
Close Group to Right|`kb(workbench.action.closeEditorsToTheRight)`|`workbench.action.closeEditorsToTheRight`
Close All|`kb(workbench.action.closeAllEditors)`|`workbench.action.closeAllEditors`
Reopen Closed Editor|`kb(workbench.action.reopenClosedEditor)`|`workbench.action.reopenClosedEditor`
Keep Open|`kb(workbench.action.keepEditor)`|`workbench.action.keepEditor`
Copy Path of Active File|`kb(workbench.action.files.copyPathOfActiveFile)`|`workbench.action.files.copyPathOfActiveFile`
Reveal Active File in Windows|`kb(workbench.action.files.revealActiveFileInWindows)`|`workbench.action.files.revealActiveFileInWindows`
Show Opened File in New Window|`kb(workbench.action.files.showOpenedFileInNewWindow)`|`workbench.action.files.showOpenedFileInNewWindow`
Compare Opened File With|`kb(workbench.files.action.compareFileWith)`|`workbench.files.action.compareFileWith`

### Display

Command|Key|Command id
-------|---|----------
Toggle Full Screen|`kb(workbench.action.toggleFullScreen)`|`workbench.action.toggleFullScreen`
Toggle Zen Mode|`kb(workbench.action.toggleZenMode)`|`workbench.action.toggleZenMode`
Leave Zen Mode|`kb(workbench.action.exitZenMode)`|`workbench.action.exitZenMode`
Zoom in|`kb(workbench.action.zoomIn)`|`workbench.action.zoomIn`
Zoom out|`kb(workbench.action.zoomOut)`|`workbench.action.zoomOut`
Reset Zoom|`kb(workbench.action.zoomReset)`|`workbench.action.zoomReset`
Toggle Sidebar Visibility|`kb(workbench.action.toggleSidebarVisibility)`|`workbench.action.toggleSidebarVisibility`
Show Explorer / Toggle Focus|`kb(workbench.view.explorer)`|`workbench.view.explorer`
Show Search|`kb(workbench.view.search)`|`workbench.view.search`
Show Source Control|`kb(workbench.view.scm)`|`workbench.view.scm`
Show Run|`kb(workbench.view.debug)`|`workbench.view.debug`
Show Extensions|`kb(workbench.view.extensions)`|`workbench.view.extensions`
Show Output|`kb(workbench.action.output.toggleOutput)`|`workbench.action.output.toggleOutput`
Quick Open View|`kb(workbench.action.quickOpenView)`|`workbench.action.quickOpenView`
Open New Command Prompt|`kb(workbench.action.terminal.openNativeConsole)`|`workbench.action.terminal.openNativeConsole`
Toggle Markdown Preview|`kb(markdown.showPreview)`|`markdown.showPreview`
Open Preview to the Side|`kb(markdown.showPreviewToSide)`|`markdown.showPreviewToSide`
Toggle Integrated Terminal|`kb(workbench.action.terminal.toggleTerminal)`|`workbench.action.terminal.toggleTerminal`

### Search

Command|Key|Command id
-------|---|----------
Show Search|`kb(workbench.view.search)`|`workbench.view.search`
Replace in Files|`kb(workbench.action.replaceInFiles)`|`workbench.action.replaceInFiles`
Toggle Match Case|`kb(toggleSearchCaseSensitive)`|`toggleSearchCaseSensitive`
Toggle Match Whole Word|`kb(toggleSearchWholeWord)`|`toggleSearchWholeWord`
Toggle Use Regular Expression|`kb(toggleSearchRegex)`|`toggleSearchRegex`
Toggle Search Details|`kb(workbench.action.search.toggleQueryDetails)`|`workbench.action.search.toggleQueryDetails`
Focus Next Search Result|`kb(search.action.focusNextSearchResult)`|`search.action.focusNextSearchResult`
Focus Previous Search Result|`kb(search.action.focusPreviousSearchResult)`|`search.action.focusPreviousSearchResult`
Show Next Search Term|`kb(history.showNext)`|`history.showNext`
Show Previous Search Term|`kb(history.showPrevious)`|`history.showPrevious`

### Search Editor

Command|Key|Command id
-------|---|----------
Open Results In Editor|`kb(search.action.openInEditor)`|`search.action.openInEditor`
Focus Search Editor Input|`kb(search.action.focusQueryEditorWidget)`|`search.action.focusQueryEditorWidget`
Search Again|`kb(rerunSearchEditorSearch)`|`rerunSearchEditorSearch`
Delete File Results|`kb(search.searchEditor.action.deleteFileResults)`|`search.searchEditor.action.deleteFileResults`

### Preferences

Command|Key|Command id
-------|---|----------
Open Settings|`kb(workbench.action.openSettings)`|`workbench.action.openSettings`
Open Workspace Settings|`kb(workbench.action.openWorkspaceSettings)`|`workbench.action.openWorkspaceSettings`
Open Keyboard Shortcuts|`kb(workbench.action.openGlobalKeybindings)`|`workbench.action.openGlobalKeybindings`
Open User Snippets|`kb(workbench.action.openSnippets)`|`workbench.action.openSnippets`
Select Color Theme|`kb(workbench.action.selectTheme)`|`workbench.action.selectTheme`
Configure Display Language|`kb(workbench.action.configureLocale)`|`workbench.action.configureLocale`

### Debug

Command|Key|Command id
-------|---|----------
Toggle Breakpoint|`kb(editor.debug.action.toggleBreakpoint)`|`editor.debug.action.toggleBreakpoint`
Start|`kb(workbench.action.debug.start)`|`workbench.action.debug.start`
Continue|`kb(workbench.action.debug.continue)`|`workbench.action.debug.continue`
Start (without debugging)|`kb(workbench.action.debug.run)`|`workbench.action.debug.run`
Pause|`kb(workbench.action.debug.pause)`|`workbench.action.debug.pause`
Step Into|`kb(workbench.action.debug.stepInto)`|`workbench.action.debug.stepInto`

### Tasks

Command|Key|Command id
-------|---|----------
Run Build Task|`kb(workbench.action.tasks.build)`|`workbench.action.tasks.build`
Run Test Task|`kb(workbench.action.tasks.test)`|`workbench.action.tasks.test`

### Extensions

Command|Key|Command id
-------|---|----------
Install Extension|`kb(workbench.extensions.action.installExtension)`|`workbench.extensions.action.installExtension`
Show Installed Extensions|`kb(workbench.extensions.action.showInstalledExtensions)`|`workbench.extensions.action.showInstalledExtensions`
Show Outdated Extensions|`kb(workbench.extensions.action.listOutdatedExtensions)`|`workbench.extensions.action.listOutdatedExtensions`
Show Recommended Extensions|`kb(workbench.extensions.action.showRecommendedExtensions)`|`workbench.extensions.action.showRecommendedExtensions`
Show Popular Extensions|`kb(workbench.extensions.action.showPopularExtensions)`|`workbench.extensions.action.showPopularExtensions`
Update All Extensions|`kb(workbench.extensions.action.updateAllExtensions)`|`workbench.extensions.action.updateAllExtensions`

## Next steps

Now that you know about our Key binding support, what's next...

* [Language Support](/docs/languages/overview.md) - Our Good, Better, Best language grid to see what you can expect
* [Debugging](/docs/editor/debugging.md) - This is where VS Code really shines
* [Node.js](/docs/nodejs/nodejs-tutorial.md) - End to end Node.js scenario with a sample app

## Common questions

### How can I find out what command is bound to a specific key?

In the **Keyboard Shortcut** editor, you can filter on specific keystrokes to see which commands are bound to which keys. Below you can see that `kbstyle(Ctrl+Shift+P)` is bound to **Show All Commands** to bring up the Command Palette.

![Key bindings quick outline](images/keybinding/filter-on-keys.png)

### How to add a key binding to an action, for example, add Ctrl+D to Delete Lines

Find a rule that triggers the action in the **Default Keyboard Shortcuts** and write a modified version of it in your `keybindings.json` file:

```json
// Original, in Default Keyboard Shortcuts
{ "key": "ctrl+shift+k",          "command": "editor.action.deleteLines",
                                     "when": "editorTextFocus" },
// Modified, in User/keybindings.json, Ctrl+D now will also trigger this action
{ "key": "ctrl+d",                "command": "editor.action.deleteLines",
                                     "when": "editorTextFocus" },
```

### How can I add a key binding for only certain file types?

Use the `editorLangId` context key in your `when` clause:

```json
{ "key": "shift+alt+a",           "command": "editor.action.blockComment",
                                     "when": "editorTextFocus && editorLangId == csharp" },
```

### I have modified my key bindings in `keybindings.json`; why don't they work?

The most common problem is a syntax error in the file. Otherwise, try removing the `when` clause or picking a different `key`. Unfortunately, at this point, it is a trial and error process.<|MERGE_RESOLUTION|>--- conflicted
+++ resolved
@@ -360,13 +360,10 @@
 `activeEditorGroupLast` | True when the active editor in an group is the last one.
 `multipleEditorGroups` | True when multiple editor groups are present.
 `activeEditor` | The identifier of the active editor in a group.
-<<<<<<< HEAD
 `activeEditorIsDirty` | True when the active editor in a group is dirty.
 `activeEditorIsNotPreview` | True when the active editor in a group is not in preview mode.
 `activeEditorIsPinned` | True when the active editor in a group is pinned.
-=======
 `inSearchEditor` | True when focus is inside a search editor.
->>>>>>> 64859206
 **Configuration settings contexts** |
 `config.editor.minimap.enabled` | True when the setting `editor.minimap.enabled` is `true`.
 
