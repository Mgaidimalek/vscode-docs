--- conflicted
+++ resolved
@@ -95,6 +95,7 @@
 ```
 
 We suggest to use a lowercase `name` to align with existing chat participants. Users can then reference the chat participant in the Chat view by using the `@` symbol and the `name` you provided. Some participant names are reserved, and in case you use a reserved name VS Code will display the fully qualified name of your participant (including the extension id). The `description` is shown in the chat input field as a placeholder text.
+We suggest to use a lowercase `name` to align with existing chat participants. Users can then reference the chat participant in the Chat view by using the `@` symbol and the `name` you provided. Some participant names are reserved, and in case you use a reserved name VS Code will display the fully qualified name of your participant (including the extension id). The `description` is shown in the chat input field as a placeholder text.
 
 The `isSticky` property controls whether the chat participant is persistent, which means that the participant name is automatically prepended in the chat input field after the user has started interacting with the participant.
 
@@ -322,10 +323,6 @@
 Once you have created your AI extension, and once we finalize the Chat and Language Model API (expected in the next couple of months), you can publish your extension to the Visual Studio Marketplace:
 
 - Before publishing to the VS Marketplace we recommend that you read the [Microsoft AI tools and practices guidelines](https://www.microsoft.com/en-us/ai/tools-practices). These guidelines provide best practices for the responsible development and use of AI technologies.
-<<<<<<< HEAD
 - By publishing to the VS Marketplace, your extension is adhering to the [GitHub Copilot extensibility acceptable development and use policy](https://docs.github.com/en/early-access/copilot/github-copilot-extensibility-platform-partnership-plugin-acceptable-development-and-use-policy).
-=======
-- By publishing to the VS Marketplace, your extension is adhering to the GitHub Copilot extensibility acceptable development and use policy.
->>>>>>> 2781e8ab
 - Update the attributes in the `package.json` to make it easy for users to find your extension. Add "AI" and "Chat" to the `categories` field in your `package.json`.
 - Upload to the Marketplace as described in [Publishing Extension](https://code.visualstudio.com/api/working-with-extensions/publishing-extension).