--- conflicted
+++ resolved
@@ -141,7 +141,7 @@
 
 #### Determine the request intent
 
-To determine the intent of the user's request, you can reference the `vscode.ChatRequest` parameter to access the prompt, [commands](#register-commands), chat location, and [chat variables](#variables) that the user entered in the Chat view. Optionally, you can take advantage of the language model to determine the user's intent, rather than using traditional logic. As part of the `request` object you get a language model instance that the user picked in the chat model dropdown. Learn how you can use the [Language Model API](/api/extension-guides/language-model) in your extension.
+To determine the intent of the user's request, you can reference the `vscode.ChatRequest` parameter to access the user's prompt, [commands](#register-commands), and chat location. Optionally, you can take advantage of the language model to determine the user's intent, rather than using traditional logic. As part of the `request` object you get a language model instance that the user picked in the chat model dropdown. Learn how you can use the [Language Model API](/api/extension-guides/language-model) in your extension.
 
 The following code snippet shows the basic structure of first using the command, and then the user prompt to determine the user intent:
 
@@ -463,50 +463,6 @@
 
 > **Important**: Images and links are only available when they originate from a domain that is in the trusted domain list. Get more info about [link protection in VS Code](/docs/editor/editingevolved#outgoing-link-protection).
 
-<<<<<<< HEAD
-=======
-## Variables
-
-> [!NOTE]
-> The Variables API is still in a proposed state and we are actively working on it.
-
-Chat extensions can also contribute chat *variables*, which provide context about the extension's domain. For example, a C++ extension might contribute a variable `#cpp` that would get resolved based on the state of the language service - what C++ version is used and what C++ programming approach is preferred.
-
-Users can refer to a chat variable in a prompt by using the `#` symbol. A variable is resolved by either the chat extension that contributed that variable, or by VS Code when it's a built-in variable (for example, `#file` or `#selection`). VS Code offers the list of registered variables upon typing the `#` symbol in the chat input.
-
-![List of variables in chat](images/chat/variables.png)
-
-Variables are resolved independently of the active chat participant. This means that you can use them as a mechanism to share context between different participants. For example, `@workspace` already maintains an index of the current workspace and contributes a variable `#codebase`. Users can include this variable in a prompt to pass the codebase context to another chat participant.
-
-Variables and their values are passed as an object bag to the handler in `request.variables`. The prompt contains variable references as entered by the user and it is up to the participant to further modify the prompt, for instance by inlining variable values or creating links to headings which contain the resolved values. Variables are sorted in reverse order by their appearance in the prompt. That means that the last variable in the prompt is the first in this list. This simplifies string-manipulation of the prompt.
-
-Variable resolvers can offer multiple length levels for the variable value. VS Code selects one based on how many tokens are left in a language model prompt.
-
-```typescript
-vscode.chat.registerVariable('cat_context', 'Describes the state of mind and version of the cat', {
-    resolve: (name, context, token) => {
-        if (name == 'cat_context') {
-            const mood = Math.random() > 0.5 ? 'happy' : 'grumpy';
-            return [
-                {
-                    level: vscode.ChatVariableLevel.Short,
-                    value: 'version 1.3 ' + mood
-                },
-                {
-                    level: vscode.ChatVariableLevel.Medium,
-                    value: 'I am a playful cat, version 1.3, and I am ' + mood
-                },
-                {
-                    level: vscode.ChatVariableLevel.Full,
-                    value: 'I am a playful cat, version 1.3, this version prefer to explain everything using mouse and tail metaphors. I am ' + mood
-                }
-            ]
-        }
-    }
-});
-```
-
->>>>>>> cce2314d
 ## Measuring success
 
 We recommend that you measure the success of your participant by adding telemetry logging for `Unhelpful` user feedback events, and for the total number of requests that your participant handled. An initial participant success metric can then be defined as: `unhelpful_feedback_count / total_requests`.
