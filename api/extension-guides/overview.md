---
# DO NOT TOUCH — Managed by doc writer
ContentId: B32601A8-27ED-4D97-BA83-F1C8C945C635
DateApproved: 3/30/2022

# Summarize the whole topic in less than 300 characters for SEO purpose
MetaDescription: Learn from Visual Studio Code extension guides and code samples
---

# Extension Guides

Once you have learned the basics of Visual Studio Code Extension API in the [Hello World](/api/get-started/your-first-extension) sample, it's time to build some real-world extensions. While the [Extension Capabilities](/api/extension-capabilities/overview) section offers high-level overviews of what an extension **can** do, this section contains a list of detailed code guides and samples that explains **how** to use a specific VS Code API.

In each guide or sample, you can expect to find:

- Thoroughly commented source code.
- A gif or image showing the usage of the sample extension.
- Instructions for running the sample extension.
- Listing of VS Code API being used.
- Listing of Contribution Points being used.
- Real-world extensions resembling the sample.
- Explanation of API concepts.

## Guides & Samples

<<<<<<< HEAD
Here are the guides on the VS Code website, including their usage of the [VS Code API](/api/references/vscode-api) and [Contribution Points](/api/references/contribution-points). Don't forget to refer to the [Extension Guidelines](/api/ux-guidelines/overview) to learn the best practices for creating extensions.
=======
Here are the guides on the VS Code website, including their usage of the [VS Code API](/api/references/vscode-api) and [Contribution Points](/api/references/contribution-points). Don't forget to refer to the [UX Guidelines](/api/ux-guidelines/overview) to learn the user interface best practices for creating extensions.
>>>>>>> 4a4cb943

| Guide on VS Code Website | API & Contribution |
| --- | --- |
| [Command](https://code.visualstudio.com/api/extension-guides/command) | [commands](https://code.visualstudio.com/api/references/vscode-api#commands) |
| [Color Theme](https://code.visualstudio.com/api/extension-guides/color-theme) | [contributes.themes](https://code.visualstudio.com/api/references/contribution-points#contributes.themes) |
| [File Icon Theme](https://code.visualstudio.com/api/extension-guides/file-icon-theme) | [contributes.iconThemes](https://code.visualstudio.com/api/references/contribution-points#contributes.iconThemes) |
| [Product Icon Theme](https://code.visualstudio.com/api/extension-guides/product-icon-theme) | [contributes.productIconThemes](https://code.visualstudio.com/api/references/contribution-points#contributes.productIconThemes) |
| [Tree View](https://code.visualstudio.com/api/extension-guides/tree-view) | [window.createTreeView](https://code.visualstudio.com/api/references/vscode-api#window.createTreeView)<br>[window.registerTreeDataProvider](https://code.visualstudio.com/api/references/vscode-api#window.registerTreeDataProvider)<br>[TreeView](https://code.visualstudio.com/api/references/vscode-api#TreeView)<br>[TreeDataProvider](https://code.visualstudio.com/api/references/vscode-api#TreeDataProvider)<br>[contributes.views](https://code.visualstudio.com/api/references/contribution-points#contributes.views)<br>[contributes.viewsContainers](https://code.visualstudio.com/api/references/contribution-points#contributes.viewsContainers) |
| [Webview](https://code.visualstudio.com/api/extension-guides/webview) | [window.createWebviewPanel](https://code.visualstudio.com/api/references/vscode-api#window.createWebviewPanel)<br>[window.registerWebviewPanelSerializer](https://code.visualstudio.com/api/references/vscode-api#window.registerWebviewPanelSerializer) |
| [Custom Editors](https://code.visualstudio.com/api/extension-guides/custom-editors) | [window.registerCustomEditorProvider](https://code.visualstudio.com/api/references/vscode-api#window.registerCustomEditorProvider)<br>[CustomTextEditorProvider](https://code.visualstudio.com/api/references/vscode-api#CustomTextEditorProvider)<br>[contributes.customEditors](https://code.visualstudio.com/api/references/contribution-points#contributes.customEditors) |
| [Virtual Documents](https://code.visualstudio.com/api/extension-guides/virtual-documents) | [workspace.registerTextDocumentContentProvider](https://code.visualstudio.com/api/references/vscode-api#workspace.registerTextDocumentContentProvider)<br>[commands.registerCommand](https://code.visualstudio.com/api/references/vscode-api#commands.registerCommand)<br>[window.showInputBox](https://code.visualstudio.com/api/references/vscode-api#window.showInputBox) |
| [Virtual Workspaces](https://code.visualstudio.com/api/extension-guides/virtual-workspaces) | [workspace.fs](https://code.visualstudio.com/api/references/vscode-api#workspace.fs)<br>capabilities.virtualWorkspaces |
| [Workspace Trust](https://code.visualstudio.com/api/extension-guides/workspace-trust) | [workspace.isTrusted](https://code.visualstudio.com/api/references/vscode-api#workspace.isTrusted)<br>[workspace.onDidGrantWorkspaceTrust](https://code.visualstudio.com/api/references/vscode-api#workspace.onDidGrantWorkspaceTrust)<br>capabilities.untrustedWorkspaces |
| [Task Provider](https://code.visualstudio.com/api/extension-guides/task-provider) | [tasks.registerTaskProvider](https://code.visualstudio.com/api/references/vscode-api#tasks.registerTaskProvider)<br>[Task](https://code.visualstudio.com/api/references/vscode-api#Task)<br>[ShellExecution](https://code.visualstudio.com/api/references/vscode-api#ShellExecution)<br>[contributes.taskDefinitions](https://code.visualstudio.com/api/references/contribution-points#contributes.taskDefinitions) |
| [Source Control](https://code.visualstudio.com/api/extension-guides/scm-provider) | [workspace.workspaceFolders](https://code.visualstudio.com/api/references/vscode-api#workspace.workspaceFolders)<br>[SourceControl](https://code.visualstudio.com/api/references/vscode-api#SourceControl)<br>[SourceControlResourceGroup](https://code.visualstudio.com/api/references/vscode-api#SourceControlResourceGroup)<br>[scm.createSourceControl](https://code.visualstudio.com/api/references/vscode-api#scm.createSourceControl)<br>[TextDocumentContentProvider](https://code.visualstudio.com/api/references/vscode-api#TextDocumentContentProvider)<br>[contributes.menus](https://code.visualstudio.com/api/references/contribution-points#contributes.menus) |
| [Debugger Extension](https://code.visualstudio.com/api/extension-guides/debugger-extension) | [contributes.breakpoints](https://code.visualstudio.com/api/references/contribution-points#contributes.breakpoints)<br>[contributes.debuggers](https://code.visualstudio.com/api/references/contribution-points#contributes.debuggers)<br>[debug](https://code.visualstudio.com/api/references/vscode-api#debug) |
| [Markdown Extension](https://code.visualstudio.com/api/extension-guides/markdown-extension) | markdown.previewStyles<br>markdown.markdownItPlugins<br>markdown.previewScripts |
| [Test Extension](https://code.visualstudio.com/api/extension-guides/testing) | [TestController](https://code.visualstudio.com/api/references/vscode-api#TestController)<br>[TestItem](https://code.visualstudio.com/api/references/vscode-api#TestItem) |
| [Custom Data Extension](https://code.visualstudio.com/api/extension-guides/custom-data-extension) | contributes.html.customData<br>contributes.css.customData |

Here is a list of additional samples from the [VS Code Extensions samples repo](https://github.com/microsoft/vscode-extension-samples).

| Sample on GitHub Repo | API & Contribution |
| --- | --- |
| [Webview Sample](https://github.com/microsoft/vscode-extension-samples/tree/main/webview-sample) | [window.createWebviewPanel](https://code.visualstudio.com/api/references/vscode-api#window.createWebviewPanel)<br>[window.registerWebviewPanelSerializer](https://code.visualstudio.com/api/references/vscode-api#window.registerWebviewPanelSerializer) |
| [Status Bar Sample](https://github.com/microsoft/vscode-extension-samples/tree/main/statusbar-sample) | [window.createStatusBarItem](https://code.visualstudio.com/api/references/vscode-api#window.createStatusBarItem)<br>[StatusBarItem](https://code.visualstudio.com/api/references/vscode-api#StatusBarItem) |
| [Tree View Sample](https://github.com/microsoft/vscode-extension-samples/tree/main/tree-view-sample) | [window.createTreeView](https://code.visualstudio.com/api/references/vscode-api#window.createTreeView)<br>[window.registerTreeDataProvider](https://code.visualstudio.com/api/references/vscode-api#window.registerTreeDataProvider)<br>[TreeView](https://code.visualstudio.com/api/references/vscode-api#TreeView)<br>[TreeDataProvider](https://code.visualstudio.com/api/references/vscode-api#TreeDataProvider)<br>[contributes.views](https://code.visualstudio.com/api/references/contribution-points#contributes.views)<br>[contributes.viewsContainers](https://code.visualstudio.com/api/references/contribution-points#contributes.viewsContainers) |
| [Task Provider Sample](https://github.com/microsoft/vscode-extension-samples/tree/main/task-provider-sample) | [tasks.registerTaskProvider](https://code.visualstudio.com/api/references/vscode-api#tasks.registerTaskProvider)<br>[Task](https://code.visualstudio.com/api/references/vscode-api#Task)<br>[ShellExecution](https://code.visualstudio.com/api/references/vscode-api#ShellExecution)<br>[contributes.taskDefinitions](https://code.visualstudio.com/api/references/contribution-points#contributes.taskDefinitions) |
| [Multi Root Sample](https://github.com/microsoft/vscode-extension-samples/tree/main/basic-multi-root-sample) | [workspace.getWorkspaceFolder](https://code.visualstudio.com/api/references/vscode-api#workspace.getWorkspaceFolder)<br>[workspace.onDidChangeWorkspaceFolders](https://code.visualstudio.com/api/references/vscode-api#workspace.onDidChangeWorkspaceFolders) |
| [Completion Provider Sample](https://github.com/microsoft/vscode-extension-samples/tree/main/completions-sample) | [languages.registerCompletionItemProvider](https://code.visualstudio.com/api/references/vscode-api#languages.registerCompletionItemProvider)<br>[CompletionItem](https://code.visualstudio.com/api/references/vscode-api#CompletionItem)<br>[SnippetString](https://code.visualstudio.com/api/references/vscode-api#SnippetString) |
| [File System Provider Sample](https://github.com/microsoft/vscode-extension-samples/tree/main/fsprovider-sample) | [workspace.registerFileSystemProvider](https://code.visualstudio.com/api/references/vscode-api#workspace.registerFileSystemProvider) |
| [Editor Decoractor Sample](https://github.com/microsoft/vscode-extension-samples/tree/main/decorator-sample) | [TextEditor.setDecorations](https://code.visualstudio.com/api/references/vscode-api#TextEditor.setDecorations)<br>[DecorationOptions](https://code.visualstudio.com/api/references/vscode-api#DecorationOptions)<br>[DecorationInstanceRenderOptions](https://code.visualstudio.com/api/references/vscode-api#DecorationInstanceRenderOptions)<br>[ThemableDecorationInstanceRenderOptions](https://code.visualstudio.com/api/references/vscode-api#ThemableDecorationInstanceRenderOptions)<br>[window.createTextEditorDecorationType](https://code.visualstudio.com/api/references/vscode-api#window.createTextEditorDecorationType)<br>[TextEditorDecorationType](https://code.visualstudio.com/api/references/vscode-api#TextEditorDecorationType)<br>[contributes.colors](https://code.visualstudio.com/api/references/contribution-points#contributes.colors) |
| [I18n Sample](https://github.com/microsoft/vscode-extension-samples/tree/main/i18n-sample) |  |
| [Terminal Sample](https://github.com/microsoft/vscode-extension-samples/tree/main/terminal-sample) | [window.createTerminal](https://code.visualstudio.com/api/references/vscode-api#window.createTerminal)<br>[window.onDidChangeActiveTerminal](https://code.visualstudio.com/api/references/vscode-api#window.onDidChangeActiveTerminal)<br>[window.onDidCloseTerminal](https://code.visualstudio.com/api/references/vscode-api#window.onDidCloseTerminal)<br>[window.onDidOpenTerminal](https://code.visualstudio.com/api/references/vscode-api#window.onDidOpenTerminal)<br>[window.Terminal](https://code.visualstudio.com/api/references/vscode-api#window.Terminal)<br>[window.terminals](https://code.visualstudio.com/api/references/vscode-api#window.terminals) |
| [Vim Sample](https://github.com/microsoft/vscode-extension-samples/tree/main/vim-sample) | [commands](https://code.visualstudio.com/api/references/vscode-api#commands)<br>[StatusBarItem](https://code.visualstudio.com/api/references/vscode-api#StatusBarItem)<br>[window.createStatusBarItem](https://code.visualstudio.com/api/references/vscode-api#window.createStatusBarItem)<br>[TextEditorCursorStyle](https://code.visualstudio.com/api/references/vscode-api#TextEditorCursorStyle)<br>[window.activeTextEditor](https://code.visualstudio.com/api/references/vscode-api#window.activeTextEditor)<br>[Position](https://code.visualstudio.com/api/references/vscode-api#Position)<br>[Range](https://code.visualstudio.com/api/references/vscode-api#Range)<br>[Selection](https://code.visualstudio.com/api/references/vscode-api#Selection)<br>[TextEditor](https://code.visualstudio.com/api/references/vscode-api#TextEditor)<br>[TextEditorRevealType](https://code.visualstudio.com/api/references/vscode-api#TextEditorRevealType)<br>[TextDocument](https://code.visualstudio.com/api/references/vscode-api#TextDocument) |
| [Source Control Sample](https://github.com/microsoft/vscode-extension-samples/tree/main/source-control-sample) | [workspace.workspaceFolders](https://code.visualstudio.com/api/references/vscode-api#workspace.workspaceFolders)<br>[SourceControl](https://code.visualstudio.com/api/references/vscode-api#SourceControl)<br>[SourceControlResourceGroup](https://code.visualstudio.com/api/references/vscode-api#SourceControlResourceGroup)<br>[scm.createSourceControl](https://code.visualstudio.com/api/references/vscode-api#scm.createSourceControl)<br>[TextDocumentContentProvider](https://code.visualstudio.com/api/references/vscode-api#TextDocumentContentProvider)<br>[contributes.menus](https://code.visualstudio.com/api/references/contribution-points#contributes.menus) |
| [Commenting API Sample](https://github.com/microsoft/vscode-extension-samples/tree/main/comment-sample) |  |
| [Document Editing Sample](https://github.com/microsoft/vscode-extension-samples/tree/main/document-editing-sample) | [commands](https://code.visualstudio.com/api/references/vscode-api#commands) |
| [Getting Started Sample](https://github.com/microsoft/vscode-extension-samples/tree/main/getting-started-sample) | [contributes.walkthroughs](https://code.visualstudio.com/api/references/contribution-points#contributes.walkthroughs) |
| [Test extension](https://github.com/microsoft/vscode-extension-samples/tree/main/test-provider-sample) | [TestController](https://code.visualstudio.com/api/references/vscode-api#TestController)<br>[TestItem](https://code.visualstudio.com.azurewebsites.net/api/references/vscode-api#TestItem) |

## Language Extension Samples

These samples are [Language Extensions](/api/language-extensions/overview) samples:

| Sample                                                                                                                           | Guide on VS Code Website                                                                                                                          |
| -------------------------------------------------------------------------------------------------------------------------------- | ------------------------------------------------------------------------------------------------------------------------------------------------- |
| [Snippet Sample](https://github.com/microsoft/vscode-extension-samples/tree/main/snippet-sample)                               | [/api/language-extensions/snippet-guide](https://code.visualstudio.com/api/language-extensions/snippet-guide)                                     | [contributes.snippets](https://code.visualstudio.com/api/references/contribution-points#contributes.snippets) |
| [Language Configuration Sample](https://github.com/microsoft/vscode-extension-samples/tree/main/language-configuration-sample) | [/api/language-extensions/language-configuration-guide](https://code.visualstudio.com/api/language-extensions/language-configuration-guide)       | [contributes.languages](https://code.visualstudio.com/api/references/contribution-points#contributes.languages) |
| [LSP Sample](https://github.com/microsoft/vscode-extension-samples/tree/main/lsp-sample)                                       | [/api/language-extensions/language-server-extension-guide](https://code.visualstudio.com/api/language-extensions/language-server-extension-guide) |  |
| [LSP Log Streaming Sample](https://github.com/microsoft/vscode-extension-samples/tree/main/lsp-log-streaming-sample)           | N/A                                                                                                                                               |  |
| [LSP Multi Root Server Sample](https://github.com/microsoft/vscode-extension-samples/tree/main/lsp-multi-server-sample)        | https://github.com/microsoft/vscode/wiki/Adopting-Multi-Root-Workspace-APIs#language-client--language-server                                      |  |<|MERGE_RESOLUTION|>--- conflicted
+++ resolved
@@ -23,11 +23,7 @@
 
 ## Guides & Samples
 
-<<<<<<< HEAD
-Here are the guides on the VS Code website, including their usage of the [VS Code API](/api/references/vscode-api) and [Contribution Points](/api/references/contribution-points). Don't forget to refer to the [Extension Guidelines](/api/ux-guidelines/overview) to learn the best practices for creating extensions.
-=======
 Here are the guides on the VS Code website, including their usage of the [VS Code API](/api/references/vscode-api) and [Contribution Points](/api/references/contribution-points). Don't forget to refer to the [UX Guidelines](/api/ux-guidelines/overview) to learn the user interface best practices for creating extensions.
->>>>>>> 4a4cb943
 
 | Guide on VS Code Website | API & Contribution |
 | --- | --- |
