--- conflicted
+++ resolved
@@ -19,19 +19,14 @@
 1. Send the language model request
 1. Interpret the response
 
-<<<<<<< HEAD
 The following sections provide more details on how to implement these steps in your extension.
 
-> **Note:** The Language Model API is finalized in VS Code Insiders and will be finalized in VS Code Stable release in July 2024. We suggest that you use the `engines` property in your `package.json` to specify that your extension requires VS Code versions greater than or equal to `1.90.0`. VS Code Stable will gracefully handle extensions that use the Language Model API before it is finalized.
-=======
 > **Note:** The Language Model API is finalized in VS Code Insiders and will be finalized in VS Code Stable release in July 2024. We suggest that you use the `engines` property in your `package.json` to specify that your extension requires VS Code versions greater than or equal to `1.90.0`. VS Code Stable will gracefully handle extensions that use the Language Model API before it is finalized. Because the stable `vscode.d.ts` does not yet have the Chat and Language Model API, we suggest that you copy over the `vscode.d.ts` from the [VS Code repo](http://github.com/microsoft/vscode) inside your extension. If you are starting from the Cat sample no action is needed.
->>>>>>> b00f81a2
 
 ## Links
 
 - [Chat extension sample](https://github.com/microsoft/vscode-extension-samples/tree/main/chat-sample)
-<<<<<<< HEAD
-- [LanguageModels API](https://github.com/microsoft/vscode/blob/5d6671dacb9d6a582b9354ea317211a8e2b2f918/src/vscode-dts/vscode.d.ts#L19190)
+- [LanguageModels API](/api/references/vscode-api#lm)
 - [@vscode/prompt-tsx npm package](https://www.npmjs.com/package/@vscode/prompt-tsx)
 
 ## Build the language model prompt
@@ -46,10 +41,6 @@
 > **Note**: Currently, the Language Model API doesn't support the use of system messages.
 
 You can use two approaches for building the language model prompt:
-=======
-- [LanguageModels API](/api/references/vscode-api#lm)
-- [GitHub Copilot Trust Center](https://resources.github.com/copilot-trust-center/)
->>>>>>> b00f81a2
 
 - `LanguageModelChatMessage` - create the prompt by providing one or more messages as strings. You might use this approach if you're just getting started with the Language Model API.
 - [`@vscode/prompt-tsx`](https://www.npmjs.com/package/@vscode/prompt-tsx) - declare the prompt by using the TSX syntax.
