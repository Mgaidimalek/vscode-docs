---
# DO NOT TOUCH — Managed by doc writer
ContentId: 9bdc3d4e-e6ba-43d3-bd09-2e127cb63ce7
DateApproved: 05/02/2024

# Summarize the whole topic in less than 300 characters for SEO purpose
MetaDescription: A guide to adding AI-powered features to a VS Code extension by using language models and natural language understanding.
---

# Language Model API

The Language Model API enables you to [use the Language Model](https://github.com/microsoft/vscode/blob/5d6671dacb9d6a582b9354ea317211a8e2b2f918/src/vscode-dts/vscode.d.ts#L19190) and integrate AI-powered features and natural language processing in your Visual Studio Code extension.

You can use the Language Model API in different types of extensions. A typical use for this API is in [chat extensions](/api/extension-guides/chat), where you use a language model to interpret the user's request and help provide an answer. However, the use of the Language Model API is not limited to this scenario. You might use a language model in a [language](/api/language-extensions/overview) or [debugger](/api/extension-guides/debugger-extension) extension, or as part of a [command](/api/extension-guides/command) or [task](/api/extension-guides/task-provider) in a custom extension. For example, the Rust extension might use the Language Model to offer default names to improve its rename experience.

The process for using the Language Model API consists of the following steps:

1. Build the language model prompt
1. Send the language model request
1. Interpret the response

<<<<<<< HEAD
> **Note:** The Language Model API is finalized in VS Code Insiders and will be finalized in VS Code Stable release in July. Thus we suggest that you use the `engines` property in your `package.json` to specify your extension requires VS Code versions greater then or equal to `1.90.0`. VS Code stable will gracefully handle extensions that use the Language Model API before it is finalized.
=======
> **Note:** The Language Model API is finalized in VS Code Insiders and will be finalized in VS Code Stable release in July. We suggest that you use the `engines` property in your `package.json` to specify that your extension requires VS Code versions greater than or equal to `1.90.0`. VS Code Stable will gracefully handle extensions that use the Language Model API before it is finalized.
>>>>>>> d807618a

## Links

- [Chat extension sample](https://github.com/microsoft/vscode-extension-samples/tree/main/chat-sample)
- [LanguageModels API](https://github.com/microsoft/vscode/blob/5d6671dacb9d6a582b9354ea317211a8e2b2f918/src/vscode-dts/vscode.d.ts#L19190)
- [GitHub Copilot Trust Center](https://resources.github.com/copilot-trust-center/)

## Prompt crafting

<<<<<<< HEAD
To interact with a language model, extensions should first craft their prompt and then send a request to the language model. Prompts can be used to provide instructions to the language model on the broad task that you're using the model for. It can define the context in which user messages are interpreted. In the following example, the first message is used to specify the persona used by the model in its replies and what rules the model should follow.
The second message provides the specific request or instruction coming from the user. It determines the specific task to be accomplished.
=======
To interact with a language model, extensions should first craft their prompt and then send a request to the language model. You can use prompts to provide instructions to the language model on the broad task that you're using the model for. Prompt can also define the context in which user messages are interpreted.

In the following example, the first message is used to specify the persona used by the model in its replies and what rules the model should follow.
The second message then provides the specific request or instruction coming from the user. It determines the specific task to be accomplished.
>>>>>>> d807618a

```typescript
const craftedPrompt = [
    new vscode.LanguageModelChatUserMessage('You are a cat! Think carefully and step by step like a cat would. Your job is to explain computer science concepts in the funny manner of a cat, using cat metaphors. Always start your response by stating what concept you are explaining. Always include code samples.'),
    new vscode.LanguageModelChatUserMessage('I want to understand recursion')
];
```

For prompt engineering, we suggest reading OpenAI's excellent [guidelines](https://platform.openai.com/docs/guides/prompt-engineering).

>**Tip:** use the rich VS Code extension API to get the most relevant context to include in a prompt (e.g. the active file).

## Send the language model request

Once you've built the prompt for the language model, you need to select the language model by specifying the `vendor`, `id`, `family` or `version` of the model you want to get. Currently, only `copilot-gpt-3.5-turbo` and `copilot-gpt-4` are supported. It's expected that the list of supported models will grow over time. Once you have the model, you can send the request to it by using `sendRequest`.

When you make a request to the Language Model API, the request might fail. For example, because the model doesn't exist, or the user didn't give consent to use the Language Model API, or because quota limits are exceeded. Use `LanguageModelError` to distinguish between different types of errors.

The following code snippet shows how to make a language model request:

```typescript
try {
    const [model] = await vscode.lm.selectChatModels({ vendor: 'copilot', family: 'gpt-3.5-turbo' });
    const request = model.sendRequest(craftedPrompt, {}, token);
} catch (err) {
    // Making the chat request might fail because
    // - model does not exist
    // - user consent not given
    // - quota limits were exceeded
    if (err instanceof vscode.LanguageModelError) {
        console.log(err.message, err.code, err.cause)
    } else {
        // add other error handling logic
    }
}
```

## Interpret the response

After you've sent the request, you have to process the response from the language model API. Depending on your usage scenario, you can pass the response directly on to the user, or you can interpret the response and perform additional logic.

The response from the Language Model API is streaming-based, which enables you to provide a smooth user experience. For example, by reporting results and progress continuously when you use the API in combination with the [Chat API](/api/extension-guides/chat).

Errors might occur while processing the streaming response, such as network connection issues. Make sure to add appropriate error handling in your code to handle these errors.

The following code snippet shows how an extension can register a command, which uses the language model to change all variable names in the active editor with funny cat names. Notice that the extension streams the code back to the editor for a smooth user experience.

```typescript
 vscode.commands.registerTextEditorCommand('cat.namesInEditor', async (textEditor: vscode.TextEditor) => {
    // Replace all variables in active editor with cat names and words
    const text = textEditor.document.getText();
    const messages = [
        vscode.LanguageModelChatMessage.User(`You are a cat! Think carefully and step by step like a cat would.
        Your job is to replace all variable names in the following code with funny cat variable names. Be creative. IMPORTANT respond just with code. Do not use markdown!`),
        vscode.LanguageModelChatMessage.User(text)
    ];

    try {
        const chatRequest = await vscode.lm.sendChatRequest('copilot-gpt-3.5-turbo', messages, {}, new vscode.CancellationTokenSource().token);
    } catch (err) {
        if (err instanceof vscode.LanguageModelError) {
            console.log(err.message, err.code, err.cause)
        }
        return
    }

    // Clear the editor content before inserting new content
    await textEditor.edit(edit => {
        const start = new vscode.Position(0, 0);
        const end = new vscode.Position(textEditor.document.lineCount - 1, textEditor.document.lineAt(textEditor.document.lineCount - 1).text.length);
        edit.delete(new vscode.Range(start, end));
    });

    try {
        // Stream the code into the editor as it is coming in from the Language Model
        for await (const fragment of chatRequest.text) {
            await textEditor.edit(edit => {
                const lastLine = textEditor.document.lineAt(textEditor.document.lineCount - 1);
                const position = new vscode.Position(lastLine.lineNumber, lastLine.text.length);
                edit.insert(position, fragment);
            });
        }
    } catch (err) {
        // async response stream may fail, e.g network interruption or server side error
        await textEditor.edit(edit => {
            const lastLine = textEditor.document.lineAt(textEditor.document.lineCount - 1);
            const position = new vscode.Position(lastLine.lineNumber, lastLine.text.length);
            edit.insert(position, (<Error>err).message);
        });
    }
});
```

## Considerations

### Model availability

We don't expect specific models to stay supported forever. When you reference a language model in your extension, make sure to take a "defensive" approach when sending requests to that language model. This means that you should gracefully handle cases where you don't have access to a particular model.

### Choosing the appropriate model

Extension authors can choose which model is the most appropriate for their extension. We recommend starting with less powerful models first (e.g `copilot-gpt-3.5-turbo`), because they are faster and might allow for a smooth user experience. You might use more powerful, but slower models (for example, `copilot-gpt-4`) for complex tasks, and only after the faster models prove to be inadequate.

>**Note:** both `copilot-gpt-3.5-turbo` and `copilot-gpt-4` models have the limit of `4K` tokens. These limits will be expanded as we learn more how extensions are using the language models.

### Rate limiting

Extensions should responsibly use the language model and be aware of rate limiting. VS Code is transparent to the user regarding how extensions are using language models and how many requests each extension is sending and how that influences their respective quotas.

Extensions should not use the Language Model API for integration tests due to rate-limitations. Internally, VS Code uses a dedicated non-production language model for simulation testing, and we are currently thinking how to provide a scalable language model testing solution for extensions.

## Testing your extension

The responses that the Language Model API provides are nondeterministic, which means that you might get a different response for an identical request. This behavior can be challenging for testing your extension.

The part of the extension for building prompts and interpreting language model responses is deterministic, and can thus be unit tested without using an actual language model. However, interacting and getting responses from the language model itself, is nondeterministic and can’t be easily tested. Consider designing your extension code in a modular way to enable you to unit test the specific parts that can be tested.

## Publishing your extension

<<<<<<< HEAD
Once you have created your AI extension you can publish your extension to the Visual Studio Marketplace:
=======
Once you have created your AI extension, you can publish your extension to the Visual Studio Marketplace:
>>>>>>> d807618a

- Before publishing to the VS Marketplace we recommend that you read the [Microsoft AI tools and practices guidelines](https://www.microsoft.com/en-us/ai/tools-practices). These guidelines provide best practices for the responsible development and use of AI technologies.
- By publishing to the VS Marketplace, your extension is adhering to the [GitHub Copilot extensibility acceptable development and use policy](https://docs.github.com/en/early-access/copilot/github-copilot-extensibility-platform-partnership-plugin-acceptable-development-and-use-policy).
- Update the attributes in the `package.json` to make it easy for users to find your extension. Add "AI" to the `categories` field in your `package.json`. If your extension contributes a Chat Participant, add "Chat" as well.
- Upload to the Marketplace as described in [Publishing Extension](https://code.visualstudio.com/api/working-with-extensions/publishing-extension).

## Related content

- [Build a chat extension](/api/extension-guides/chat)<|MERGE_RESOLUTION|>--- conflicted
+++ resolved
@@ -19,11 +19,7 @@
 1. Send the language model request
 1. Interpret the response
 
-<<<<<<< HEAD
-> **Note:** The Language Model API is finalized in VS Code Insiders and will be finalized in VS Code Stable release in July. Thus we suggest that you use the `engines` property in your `package.json` to specify your extension requires VS Code versions greater then or equal to `1.90.0`. VS Code stable will gracefully handle extensions that use the Language Model API before it is finalized.
-=======
 > **Note:** The Language Model API is finalized in VS Code Insiders and will be finalized in VS Code Stable release in July. We suggest that you use the `engines` property in your `package.json` to specify that your extension requires VS Code versions greater than or equal to `1.90.0`. VS Code Stable will gracefully handle extensions that use the Language Model API before it is finalized.
->>>>>>> d807618a
 
 ## Links
 
@@ -33,15 +29,10 @@
 
 ## Prompt crafting
 
-<<<<<<< HEAD
-To interact with a language model, extensions should first craft their prompt and then send a request to the language model. Prompts can be used to provide instructions to the language model on the broad task that you're using the model for. It can define the context in which user messages are interpreted. In the following example, the first message is used to specify the persona used by the model in its replies and what rules the model should follow.
-The second message provides the specific request or instruction coming from the user. It determines the specific task to be accomplished.
-=======
 To interact with a language model, extensions should first craft their prompt and then send a request to the language model. You can use prompts to provide instructions to the language model on the broad task that you're using the model for. Prompt can also define the context in which user messages are interpreted.
 
 In the following example, the first message is used to specify the persona used by the model in its replies and what rules the model should follow.
 The second message then provides the specific request or instruction coming from the user. It determines the specific task to be accomplished.
->>>>>>> d807618a
 
 ```typescript
 const craftedPrompt = [
@@ -161,11 +152,7 @@
 
 ## Publishing your extension
 
-<<<<<<< HEAD
-Once you have created your AI extension you can publish your extension to the Visual Studio Marketplace:
-=======
 Once you have created your AI extension, you can publish your extension to the Visual Studio Marketplace:
->>>>>>> d807618a
 
 - Before publishing to the VS Marketplace we recommend that you read the [Microsoft AI tools and practices guidelines](https://www.microsoft.com/en-us/ai/tools-practices). These guidelines provide best practices for the responsible development and use of AI technologies.
 - By publishing to the VS Marketplace, your extension is adhering to the [GitHub Copilot extensibility acceptable development and use policy](https://docs.github.com/en/early-access/copilot/github-copilot-extensibility-platform-partnership-plugin-acceptable-development-and-use-policy).
