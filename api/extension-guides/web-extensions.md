--- conflicted
+++ resolved
@@ -190,19 +190,11 @@
 
 ## Test your web extension
 
-<<<<<<< HEAD
-There are three ways to test a web extension before publishing it to the Marketplace.
-
-* Use VS Code running on the desktop with the `--extensionDevelopmentKind=web` option to run your web extension in a web extension host running in VS Code.
-* Use the [@vscode/test-web](https://github.com/microsoft/vscode-test-web) node module to open a browser containing VS Code for the Web including your extension, served from a local server.
-* Sideload your extension in a running VS Code Web instance.
-=======
 There are currently three ways to test a web extension before publishing it to the Marketplace.
 
 * Use VS Code running on the desktop with the `--extensionDevelopmentKind=web` option to run your web extension in a web extension host running in VS Code.
 * Use the [@vscode/test-web](https://github.com/microsoft/vscode-test-web) node module to open a browser containing VS Code for the Web including your extension, served from a local server.
 * Sideload your extension onto [vscode.dev](https://vscode.dev) to see your extension in the actual environment.
->>>>>>> 4c335346
 
 ### Test your web extension in VS Code running on desktop
 
@@ -298,15 +290,6 @@
 
 The web bits of VS Code are downloaded to a folder `.vscode-test-web`. You want to add this to your `.gitignore` file.
 
-<<<<<<< HEAD
-### Sideloading your web extension in a running VS Code for the Web instance
-
-For this scenario, you need to make the bits of the extension accessible to the service that runs VS Code.
-
-Note: Sideloading is not supported on github.dev.
-
-From your extension's path, start an HTTP server by running `npx serve --cors`:
-=======
 ### Test your web extension in on vscode.dev
 
 Before you publish your extension for everyone to use on VS Code for the Web, you can verify how your extension behaves in the actual [vscode.dev](https://vscode.dev) environment.
@@ -314,7 +297,6 @@
 To see your extension on vscode.dev, you first need to host it from your machine for vscode.dev to download and run.
 
 From your extension's path, start an HTTP server by running `npx serve --cors -l 5000`:
->>>>>>> 4c335346
 
 ```bash
 $ npx serve --cors -l 5000
@@ -330,28 +312,14 @@
    │   Copied local address to clipboard!              │
    │                                                   │
    └───────────────────────────────────────────────────┘
-<<<<<<< HEAD
-```
-
-Then, in another terminal:
-=======
 
 ```
 
 Then, in another terminal, run `npx localtunnel -p 5000`:
->>>>>>> 4c335346
 
 ```bash
 $ npx localtunnel -p 5000
 npx: installed 22 in 1.048s
-<<<<<<< HEAD
-your url is: https://dangerous-cat-40.loca.lt
-```
-
-Click the link returned by `localtunnel` and accept the usage terms.
-
-Finally, in VS Code Web, run the command **Developer: Install Web Extension...** and paste the URL from above, for example, `https://dangerous-cat-40.loca.lt`.
-=======
 your url is: https://hungry-mole-48.loca.lt/
 
 ```
@@ -365,7 +333,6 @@
 You can check the logs in the console of the Developer Tools of your browser to see any errors, status, and logs from your extension.
 
 You may see other logs from vscode.dev itself. In addition, you can't easily set breakpoints nor see the source code of your extension. These limitations make debugging in vscode.dev not the most pleasant experience so we recommend using the first two options for testing before sideloading onto vscode.dev. Sideloading is a good final sanity check before publishing your extension.
->>>>>>> 4c335346
 
 ## Web extension tests
 
