---
# DO NOT TOUCH — Managed by doc writer
ContentId: 7EA90618-43A3-4873-A9B5-61CC131CE4EE
DateApproved: 2/2/2023

# Summarize the whole topic in less than 300 characters for SEO purpose
MetaDescription: Learn how to publish Visual Studio Code extensions to the public Marketplace and share them with other developers.
---

# Publishing Extensions

Once you have made a high-quality extension, you can publish it to the [VS Code Extension Marketplace](https://marketplace.visualstudio.com/vscode) so others can find, download, and use your extension. Alternatively, you can [package](#packaging-extensions) an extension into the installable VSIX format and share it with other users.

This topic covers:

- Using [vsce](#vsce), the CLI tool for managing VS Code extensions
- [Packaging](#packaging-extensions), [publishing](#publishing-extensions) and [unpublishing](#unpublishing-extensions) extensions
- [Registering a `publisherId`](#create-a-publisher) necessary for publishing extensions

## vsce

[vsce](https://github.com/microsoft/vscode-vsce), short for "Visual Studio Code Extensions", is a command-line tool for packaging, publishing and managing VS Code extensions.

### Installation

Make sure you have [Node.js](https://nodejs.org/) installed. Then run:

```bash
npm install -g @vscode/vsce
```

### Usage

You can use `vsce` to easily [package](#packaging-extensions) and [publish](#publishing-extensions) your extensions:

```bash
$ cd myExtension
$ vsce package
# myExtension.vsix generated
$ vsce publish
# <publisherID>.myExtension published to VS Code Marketplace
```

`vsce` can also search, retrieve metadata, and unpublish extensions. For a reference on all the available `vsce` commands, run `vsce --help`.

## Publishing extensions

---

**Note:** Due to security concerns, `vsce` will not publish extensions that contain user-provided SVG images.

The publishing tool checks the following constraints:

- The icon provided in `package.json` may not be an SVG.
- The badges provided in the `package.json` may not be SVGs unless they are from [trusted badge providers](/api/references/extension-manifest#approved-badges).
- Image URLs in `README.md` and `CHANGELOG.md` need to resolve to `https` URLs.
- Images in `README.md` and `CHANGELOG.md` may not be SVGs unless they are from [trusted badge providers](/api/references/extension-manifest#approved-badges).

---

Visual Studio Code uses [Azure DevOps](https://azure.microsoft.com/services/devops/) for its Marketplace services. This means that authentication, hosting, and management of extensions are provided through Azure DevOps.

`vsce` can only publish extensions using [Personal Access Tokens](https://learn.microsoft.com/azure/devops/organizations/accounts/use-personal-access-tokens-to-authenticate). You need to create at least one in order to publish an extension.

<<<<<<< HEAD
=======
Visual Studio Marketplace does not allow reusing an [extension name](/api/references/extension-manifest) and [extension displayName](/api/references/extension-manifest). The extension name and extension displayName must be unique. You will see following error, if an extension name already exist in the Marketplace.

```
ERROR The extension 'name' already exists in the Marketplace.
```

>>>>>>> ecbc9ef3
### Get a Personal Access Token

First off, follow the documentation to [create your own organization](https://learn.microsoft.com/azure/devops/organizations/accounts/create-organization) in Azure DevOps. In the following examples, the organization's name is `vscode`, you should use your new organization name as appropriate. Note that the organization's name doesn't necessarily have to be same as your publisher name.

From your organization's home page (for example: `https://dev.azure.com/vscode`), open the User settings dropdown menu next to your profile image and select **Personal access tokens**:

![Personal settings menu](images/publishing-extension/token1.png)

On the **Personal Access Tokens** page, select **New Token** to create a new Personal Access Token and set the following details:

- Give it a Name
- Set Organization to **All accessible organizations**
- Optionally extend its expiration date
- Set Scopes to **Custom defined** and choose the **Marketplace > Manage** scope

![Create personal access token](images/publishing-extension/token2.png)

Select **Create** and you'll be presented with your newly created Personal Access Token. **Copy** it, you'll need it to create a publisher.

### Create a publisher

A **publisher** is an identity who can publish extensions to the Visual Studio Code Marketplace. Every extension needs to include a `publisher` name in its [`package.json` file](/api/references/extension-manifest).

You can create a new publisher through the Visual Studio Marketplace publisher [management page](https://marketplace.visualstudio.com/manage). The publisher name and publisher display name must be unique. You need to login in with the same Microsoft account you used to create the [Personal Access Token](/api/working-with-extensions/publishing-extension#get-a-personal-access-token) in the previous section.

Test your publisher's personal access token using [`vsce`](#vsce), while at the same time storing it for later usage:

```bash
vsce login <publisher name>
```

### Publish an extension

You can publish an extension using [`vsce`](#vsce) with the `publish` command:

```bash
vsce publish
```

This command will ask for the personal access token, if you haven't already provided it with the `vsce login` command above.

Alternatively, you can [package the extension](#packaging-extensions) (`vsce package`) and manually upload it to the [Visual Studio Marketplace publisher management page](https://marketplace.visualstudio.com/manage).

![Add an extension through management page](images/publishing-extension/add-extension.png)

## Review extension installs and ratings

The same [Visual Studio Marketplace publisher management page](https://marketplace.visualstudio.com/manage) gives you access to each extension's  Acquisition Trend over time, as well as Total Acquisition counts and Ratings & Reviews. Right-click an extension and choose **Reports**.

![Marketplace extension report](images/publishing-extension/extension-report.png)

## Auto-incrementing the extension version

You can auto-increment an extension's version number when you publish by specifying the [SemVer](https://semver.org/) compatible number to increment: `major`, `minor`, or `patch`.

For example, if you want to update an extension's version from 1.0.0 to 1.1.0, you would specify `minor`:

```bash
vsce publish minor
```

This will modify the extension's `package.json` [version](/api/references/extension-manifest#fields) attribute before publishing the extension.

You can also specify a complete SemVer compatible version on the command line:

```bash
vsce publish 2.0.1
```

> **Note:** If `vsce publish` is run in a git repo, it will also create a version commit and tag via [npm-version](https://docs.npmjs.com/cli/version#description).  The default commit message will be extension's version, but you can supply a custom commit message using the `-m` flag.  (The current version can be referenced from
the commit message with `%s`.)

## Unpublishing extensions

You can unpublish an extension with the vsce tool by specifying the extension ID `publisher.extension`.

```bash
vsce unpublish (publisher name).(extension name)
```

> **Note:** When you unpublish an extension, the Marketplace will remove any extension statistics it has collected. You may want to update your extension rather than unpublish it.

Alternatively, you can unpublish or remove an extension from the Marketplace [Manage Publishers & Extensions](https://marketplace.visualstudio.com/manage) page.

![Remove command on the Marketplace management page context menu](images/publishing-extension/remove-extension.png)

1. Click on extension **More Actions** menu button.
2. Select **Remove**.

To prevent accidental unpublishing, you must confirm the remove operation by typing the extension name in the warning dialog. Note that the remove/unpublish action is irreversible.

![Remove extension warning asking to retype the extension name](images/publishing-extension/remove-warning.png)

## Deprecating extensions

An extension can be just deprecated or deprecated in favour of another extension or a setting. VS Code will not automatically migrate or uninstall deprecated extensions. VS Code will render extensions as deprecated in the UI, as shown in the search sample below where the first result is deprecated. If a deprecated extension has an alternative extension or a setting the VS Code UI will guide users to migrate to the new extension or setting.

![Rust extension shown as deprecated in extension search](images/publishing-extension/deprecated.png)

VS Code will not automatically migrate or uninstall already installed deprecated extensions. Instead it will provide the following Migrate UI:

![Deprecated extensions showing a migrate button](images/publishing-extension/deprecated-migrate.png)

In order to mark your extension as deprecated, please reach out to us by commenting [here](https://github.com/microsoft/vscode-discussions/discussions/1).

> **Note:** For now the extension will not be rendered as deprecated in the Marketplace. Support for this will come later.

## Packaging extensions

If you want to test an extension on your local install of VS Code or distribute an extension without publishing it to VS Code Marketplace, you can choose to package your extension. `vsce` can package your extension into a `VSIX` file, from which users can easily install. Some extensions publish VSIX files to each GitHub release.

For extension authors, they can run `vsce package` in extension root folder to create such VSIX files.

For users who receive such a VSIX file, they can install the extension with `code --install-extension my-extension-0.0.1.vsix`.

### Sharing privately with others

If you want to share your extension with others privately, you can send them your packaged extension `.vsix` file.

## Your extension folder

To load an extension, you need to copy the files to your VS Code extensions folder `.vscode/extensions`. Depending on your platform, it is located in the following folders:

- **Windows** `%USERPROFILE%\.vscode\extensions`
- **macOS** `~/.vscode/extensions`
- **Linux** `~/.vscode/extensions`

## Visual Studio Code compatibility

When authoring an extension, you will need to describe what is the extension's compatibility to Visual Studio Code itself. This can be done via the `engines.vscode` field inside `package.json`:

```json
{
  "engines": {
    "vscode": "^1.8.0"
  }
}
```

A value of `1.8.0` means that your extension is compatible only with VS Code `1.8.0`. A value of `^1.8.0` means that your extension is compatible with VS Code `1.8.0` and onwards, including `1.8.1`, `1.9.0`, etc.

You can use the `engines.vscode` field to make sure the extension only gets installed for clients that contain the API you depend on. This mechanism plays well with the Stable release as well as the Insiders one.

For example, imagine that the latest Stable version of VS Code is `1.8.0` and that during `1.9.0`'s development a new API is introduced and thus made available in the Insider release through version `1.9.0-insider`. If you want to publish an extension version that benefits from this API, you should indicate a version dependency of `^1.9.0`. Your new extension version will be installed only on VS Code `>=1.9.0`, which means all current Insider customers will get it, while the Stable ones will only get the update when Stable reaches `1.9.0`.

## Advanced usage

### Marketplace integration

You can customize how your extension looks in the Visual Studio Marketplace. See the [Go extension](https://marketplace.visualstudio.com/items/golang.go) for an example.

Here are some tips for making your extension look great on the Marketplace:

- A `README.md` file at the root of your extension will be used to populate the extension's Marketplace page's contents. `vsce` will modify README links for you in two different ways:
  - If you add a `repository` field to your `package.json` and it is a public GitHub repository, `vsce` will automatically detect it and adjust relative links accordingly, using the `master` branch by default. You can override the GitHub branch with the `--githubBranch` flag when running `vsce package` or `vsce publish`.
  - For more fine-grained control, you can set the `--baseContentUrl` and `--baseImagesUrl` flags to set the base URLs for relative links.
- A `LICENSE` file at the root of your extension will be used as the contents for the extension's license.
- A `CHANGELOG.md` file at the root of your extension will be used as the contents for the extension's change log.
- You can set the banner background color by setting `galleryBanner.color` to the intended hex value in `package.json`.
- You can set an icon by setting `icon` to a relative path to a squared `128px` PNG file included in your extension, in `package.json`.

Also see [Marketplace Presentation Tips](/api/references/extension-manifest#marketplace-presentation-tips).

### Verify a publisher

You can become a **verified publisher** by verifying ownership of an [eligible domain](#eligible-domains) associated with your brand or identity. Verifying your publisher will demonstrate your authenticity and add a verified badge to your extensions.

![Verified publisher indicators in VS Code](images/publishing-extension/verified-publishers.png)

To verify a publisher:

1. Visit the Visual Studio Marketplace publisher [management page](https://marketplace.visualstudio.com/manage).
2. Select or create a publisher you wish to verify.
3. Input an [eligible domain](#eligible-domains) in the **Verified domain** field, save, and select **Verify**.
4. Follow the instructions in the dialog to add a TXT record to your domain's DNS configuration.
5. Select **Verify** to validate that the TXT record has been successfully added.

Once your TXT record has been validated, the Marketplace team will review your request and grant verification within 5 business days.

**Note**: Any changes to the publisher display name will revoke the verified badge.

### Eligible domains

Eligible domains meet the following criteria:

- Cannot be a subdomain ({subdomain}.github.io, {subdomain}.contoso.com, or similar).
- You must be able to manage the DNS configuration settings and add a TXT record.
- Your domain must use HTTPS protocol.
- Your domain must be able to serve an HTTP 200 status response to a HEAD request.

### Extension pricing label

You can add a pricing label to your extension in the Marketplace to indicate that it is `FREE` or `FREE TRIAL`.

As an extension author, you can opt-in to display a pricing label on your extension page by adding the `pricing` field to your `package.json`, for example:

```json
{
  "pricing": "Free"
}
```

The value of the `pricing` field can be either `Free` or `Trial`. Note that these values are case-sensitive.

If you do not add the `pricing` field to your `package.json`, the default label will be `FREE`.

>**Note:** Make sure to use the `vsce` version >= `2.10.0` when publishing your extension for the pricing label to work.

### Extension Sponsor

An extension can opt-in to sponsorship by adding a `sponsor` field in its `package.json`, with the `url` field for the sponsorship link the extension author would like to use. For example:

```json
"sponsor": {
  "url": "https://github.com/sponsors/nvaccess"
}
```

>**Note:** Make sure to use the `vsce` version >= `2.9.1` when publishing your extension for sponsorship to work.

If an extension opts-into this VS Code will render a **Sponsor** button in the extension details page header.

![Sponsor button in extension details page](images/publishing-extension/sponsor.png)

We hope this will allow our users to fund the extensions that they depend on to improve the extension's performance, reliability, and stability.

### Using .vscodeignore

You can create a `.vscodeignore` file to exclude some files from being included in your extension's package. This file is a collection of [glob](https://github.com/isaacs/minimatch) patterns, one per line.

For example:

```bash
**/*.ts
**/tsconfig.json
!file.ts
```

You should ignore all files not needed at runtime. For example, if your extension is written in TypeScript, you should ignore all `**/*.ts` files, like in the previous example.

**Note:** Development dependencies listed in `devDependencies` will be automatically ignored, you don't need to add them to the `.vscodeignore` file.

### Pre-publish step

It's possible to add a pre-publish step to your manifest file. The command will be called every time the extension is packaged.

```json
{
  "name": "uuid",
  "version": "0.0.1",
  "publisher": "someone",
  "engines": {
    "vscode": "0.10.x"
  },
  "scripts": {
    "vscode:prepublish": "tsc"
  }
}
```

This will always invoke the [TypeScript](https://www.typescriptlang.org/) compiler whenever the extension is packaged.

### Pre-release extensions

Users can choose to install pre-release versions of extensions in VS Code or VS Code Insiders in order to regularly get the latest extension version before the official extension release.

![GitHub PR extension pre-release version in the extensions view](images/publishing-extension/pre-release.png)

For extensions to publish a pre-release version, a `pre-release` flag needs to be passed in the package and publish step:

```bash
vsce package --pre-release
vsce publish --pre-release
```

We only support `major.minor.patch` for extension versions and `semver` pre-release tags are not supported. Support for this will arrive in the future.

VS Code will auto update extensions to the highest version available, so even if a user opted into a pre-release version and there is an extension release with a higher version, that user will be updated to the released version.
Because of this we recommend that extensions use `major.EVEN_NUMBER.patch` for release versions and `major.ODD_NUMBER.patch` for pre-release versions. For example: `0.2.*` for release and `0.3.*` for pre-release.

If extension authors do not want their pre-release users to be updated to the release version, we recommend to always increment and publish a new pre-release version before publishing a release version in order to make sure that the pre-release version is always higher. Note that while pre-release users will be updated to a release version if it is higher, they still remain eligible to automatically update to future pre-releases with higher version numbers than the release version.

Pre-release extensions are supported after VS Code version `1.63.0` and so all pre-release extensions needs to set `engines.vscode` value in their `package.json` to `>= 1.63.0`.

> **Note:** Extensions that already have a separate stand alone pre-release extension should reach out to the VS Code team to enable the automatic uninstall of the outdated separate extension and install of the pre-release version of the main extension.

### Platform-specific extensions

Extensions can publish different VSIXs for each platform (Windows, Linux, macOS) VS Code is running on. We call such extensions  **platform-specific extensions**.

Starting with version 1.61.0, VS Code looks for the extension package that matches the current platform.

Platform-specific extensions are useful if your extension has platform-specific libraries or dependencies, so you can control the exact binaries that are included in a platform package. A common use case is the use of **native node modules**.

When publishing platform-specific extensions, a separate package needs to be published for every platform that has platform-specific content. You can still publish a package without the `--target` flag and that package will be used as a fallback for all platforms for which there is no specific platform-specific package.

The currently available platforms are: `win32-x64`, `win32-ia32`, `win32-arm64`, `linux-x64`, `linux-arm64`, `linux-armhf`, `alpine-x64`, `alpine-arm64`, `darwin-x64` and `darwin-arm64`.

If you want a platform-specific extension to also support running in the browser as a [web extension](/api/extension-guides/web-extensions), it **must** target the `web` platform when publishing. The `web` platform will respect the `browser` entry point in the `package.json`. The extension capabilites that are not supported in the `web` should use `when` clauses in the `package.json` to make sure that they are disabled. We do not recommend that extensions ship a different `package.json` for the web platform or to remove parts of the VSIX that do not work in the `web`.

#### Publishing

Starting from version `1.99.0`, [vsce](https://github.com/microsoft/vscode-vsce) supports a `--target` parameter that allows you to specify the target platform while packaging and publishing a VSIX.

Here's how you can publish a VSIX for the `win32-x64` and `win32-ia32` platforms:

```bash
vsce publish --target win32-x64 win32-ia32
```

Alternatively, you can also use the `--target` option when packaging to simply create a platform-specific VSIX. The VSIX can later be published to the Marketplace as usual. Here's how to do it for the `win32-x64` platform:

```bash
vsce package --target win32-x64
vsce publish --packagePath PATH_TO_WIN32X64_VSIX
```

If VS Code does not detect a specific VSIX for `win32-x64` or `win32-arm64` platforms it will fallback to `win32-ia32` vsix. Because of this we recommend that if you publish multiple platforms that you publish `win32-ia32` last to avoid some users on `win32-x64` or `win32-arm64` getting the fallback package, while the right package is about to get uploaded.

#### Continuous Integration

Managing multiple platform-specific VSIXs might get overwhelming, so we suggest to automate your extension's build process in Continuous Integration. Using [GitHub Actions](https://github.com/features/actions) is a good approach. Our [platform-specific extension sample](https://github.com/microsoft/vscode-platform-specific-sample) can be used as a learning resource; its [workflow](https://github.com/microsoft/vscode-platform-specific-sample/blob/main/.github/workflows/ci.yml) enables the common scenario of using platform-specific extension support to distribute native node modules as dependencies across all supported VS Code targets.

## Next steps

- [Extension Marketplace](/docs/editor/extension-marketplace) - Learn more about VS Code's public Extension Marketplace.
- [Testing Extensions](/api/working-with-extensions/testing-extension) - Add tests to your extension project to ensure high quality.
- [Bundling Extensions](/api/working-with-extensions/bundling-extension) - Improve load times by bundling your extension files with webpack.

## Common questions

### I get a "You exceeded the number of allowed tags of 10" error when I try to publish my extension?

The Visual Studio Marketplace does not allow an extension package to have more than ten `keywords` in the `package.json`. Keep the number of keywords/tags to less than 10 to avoid this error.

### I get 403 Forbidden (or 401 Unauthorized) error when I try to publish my extension?

One easy mistake to make when creating the PAT (Personal Access Token) is to not select **All accessible organizations** in the **Organizations** field dropdown (instead selecting a specific organization). You should also set the Authorized Scopes to `Marketplace (Manage)` for the publish to work.

### I can't unpublish my extension through the `vsce` tool?

You may have changed your extension ID or publisher name. You can also manage your extensions directly on the Marketplace by going to the [manage page](https://marketplace.visualstudio.com/manage). You can update or unpublish your extension from your publisher manage page.

### Why does vsce not preserve file attributes?

Note that when building and publishing your extension from Windows, all the files included in the extension package will lack POSIX file attributes, namely the executable bit. Some `node_modules` dependencies rely on those attributes to properly function. Publishing from Linux and macOS works as expected.

### Can I publish from a continuous integration (CI) build?

Yes, see the [Automated publishing](/api/working-with-extensions/continuous-integration#automated-publishing) section of the [Continuous Integration](/api/working-with-extensions/continuous-integration) topic to learn how to configure Azure DevOps, GitHub Actions, and Travis CI to automatically publish your extension to the Marketplace.

### I get "ERROR The extension 'name' already exists in the Marketplace" error when I try to publish my extension?

The Marketplace requires the [extension name](/api/references/extension-manifest) to be unique for every extension. If an extension with the same name already exists in the Marketplace, you will get the following error:

```
ERROR The extension 'name' already exists in the Marketplace.
```

The same rule applies for the [display name](/api/references/extension-manifest) of an extension.<|MERGE_RESOLUTION|>--- conflicted
+++ resolved
@@ -62,15 +62,6 @@
 
 `vsce` can only publish extensions using [Personal Access Tokens](https://learn.microsoft.com/azure/devops/organizations/accounts/use-personal-access-tokens-to-authenticate). You need to create at least one in order to publish an extension.
 
-<<<<<<< HEAD
-=======
-Visual Studio Marketplace does not allow reusing an [extension name](/api/references/extension-manifest) and [extension displayName](/api/references/extension-manifest). The extension name and extension displayName must be unique. You will see following error, if an extension name already exist in the Marketplace.
-
-```
-ERROR The extension 'name' already exists in the Marketplace.
-```
-
->>>>>>> ecbc9ef3
 ### Get a Personal Access Token
 
 First off, follow the documentation to [create your own organization](https://learn.microsoft.com/azure/devops/organizations/accounts/create-organization) in Azure DevOps. In the following examples, the organization's name is `vscode`, you should use your new organization name as appropriate. Note that the organization's name doesn't necessarily have to be same as your publisher name.
