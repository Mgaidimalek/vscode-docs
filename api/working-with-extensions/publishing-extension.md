---
# DO NOT TOUCH — Managed by doc writer
ContentId: 7EA90618-43A3-4873-A9B5-61CC131CE4EE
DateApproved: 5/5/2021

# Summarize the whole topic in less than 300 characters for SEO purpose
MetaDescription: Learn how to publish Visual Studio Code extensions to the public Marketplace and share them with other developers.
---

# Publishing Extensions

Once you have made a high-quality extension, you can publish it to the [VS Code Extension Marketplace](https://marketplace.visualstudio.com/vscode) so others can find, download, and use your extension. Alternatively, you can [package](#packaging-extensions) an extension into the installable VSIX format and share it with other users.

This topics covers:

- Using [vsce](#vsce), the CLI tool for managing VS Code extensions
- [Packaging](#packaging-extensions), [publishing](#publishing-extensions) and [unpublishing](#unpublishing-extensions) extensions
- [Registering a `publisherId`](#create-a-publisher) necessary for publishing extensions

## vsce

[vsce](https://github.com/microsoft/vsce), short for "Visual Studio Code Extensions", is a command-line tool for packaging, publishing and managing VS Code extensions.

### Installation

Make sure you have [Node.js](https://nodejs.org/) installed. Then run:

```bash
npm install -g vsce
```

### Usage

You can use `vsce` to easily [package](#packaging-extensions) and [publish](#publishing-extensions) your extensions:

```bash
$ cd myExtension
$ vsce package
# myExtension.vsix generated
$ vsce publish
# <publisherID>.myExtension published to VS Code Marketplace
```

`vsce` can also search, retrieve metadata, and unpublish extensions. For a reference on all the available `vsce` commands, run `vsce --help`.

## Publishing extensions

---

**Note:** Due to security concerns, `vsce` will not publish extensions that contain user-provided SVG images.

The publishing tool checks the following constraints:

- The icon provided in `package.json` may not be an SVG.
- The badges provided in the `package.json` may not be SVGs unless they are from [trusted badge providers](/api/references/extension-manifest#approved-badges).
- Image URLs in `README.md` and `CHANGELOG.md` need to resolve to `https` URLs.
- Images in `README.md` and `CHANGELOG.md` may not be SVGs unless they are from [trusted badge providers](/api/references/extension-manifest#approved-badges).

---

Visual Studio Code uses [Azure DevOps](https://azure.microsoft.com/services/devops/) for its Marketplace services. This means that authentication, hosting, and management of extensions are provided through Azure DevOps.

`vsce` can only publish extensions using [Personal Access Tokens](https://docs.microsoft.com/azure/devops/integrate/get-started/authentication/pats). You need to create at least one in order to publish an extension.

### Get a Personal Access Token

First off, follow the documentation to [create your own organization](https://docs.microsoft.com/azure/devops/organizations/accounts/create-organization) in Azure DevOps. In the following examples, the organization's name is `vscode`, you should use your new organization name as appropriate. Note that the organization's name doesn't necessarily have to be same as your publisher name.

From your organization's home page (for example: `https://dev.azure.com/vscode`), open the User settings dropdown menu next to your profile image and select **Personal access tokens**:

![Personal settings menu](images/publishing-extension/token1.png)

On the **Personal Access Tokens** page, select **New Token** to create a new Personal Access Token and set the following details:

- Give it a Name
- Set Organization to **All accessible organizations**
- Optionally extend its expiration date
- Set Scopes to **Custom defined** and choose the **Marketplace > Manage** scope

![Create personal access token](images/publishing-extension/token2.png)

Select **Create** and you'll be presented with your newly created Personal Access Token. **Copy** it, you'll need it to create a publisher.

### Create a publisher

A **publisher** is an identity who can publish extensions to the Visual Studio Code Marketplace. Every extension needs to include a `publisher` name in its [`package.json` file](/api/references/extension-manifest).

You can create a new publisher through the Visual Studio Marketplace publisher [management page](https://marketplace.visualstudio.com/manage). You need to login in with the same Microsoft account you used to create the [Personal Access Token](/api/working-with-extensions/publishing-extension#get-a-personal-access-token) in the previous section.

Test your publisher's personal access token using [`vsce`](#vsce), while at the same time storing it for later usage:

```bash
vsce login <publisher name>
```

### Publish an extension

You can publish an extension using [`vsce`](#vsce) with the `publish` command:

```bash
vsce publish
```

This command will ask for the personal access token, if you haven't already provided it with the `vsce login` command above.

Alternatively, you can [package the extension](#packaging-extensions) (`vsce package`) and manually upload it to the [Visual Studio Marketplace publisher management page](https://marketplace.visualstudio.com/manage).

![Add an extension through management page](images/publishing-extension/add-extension.png)

## Review extension installs and ratings

The same [Visual Studio Marketplace publisher management page](https://marketplace.visualstudio.com/manage) gives you access to each extension's  Acquisition Trend over time, as well as Total Acquisition counts and Ratings & Reviews. Right-click an extension and choose **Reports**.

![Marketplace extension report](images/publishing-extension/extension-report.png)

## Auto-incrementing the extension version

You can auto-increment an extension's version number when you publish by specifying the [SemVer](https://semver.org/) compatible number to increment: `major`, `minor`, or `patch`.

For example, if you want to update an extension's version from 1.0.0 to 1.1.0, you would specify `minor`:

```bash
vsce publish minor
```

This will modify the extension's `package.json` [version](/api/references/extension-manifest#fields) attribute before publishing the extension.

You can also specify a complete SemVer compatible version on the command line:

```bash
vsce publish 2.0.1
```

> **Note:** If `vsce publish` is run in a git repo, it will also create a version commit and tag via [npm-version](https://docs.npmjs.com/cli/version#description).  The default commit message will be extension's version, but you can supply a custom commit message using the `-m` flag.  (The current version can be referenced from
the commit message with `%s`.)

## Unpublishing extensions

You can unpublish an extension with the vsce tool by specifying the extension ID `publisher.extension`.

```bash
vsce unpublish (publisher name).(extension name)
```

> **Note:** When you unpublish an extension, the Marketplace will remove any extension statistics it has collected. You may want to update your extension rather than unpublish it.

## Packaging extensions

If you want to test an extension on your local install of VS Code or distribute an extension without publishing it to VS Code Marketplace, you can choose to package your extension. `vsce` can package your extension into a `VSIX` file, from which users can easily install. Some extensions publish VSIX files to each GitHub release.

For extension authors, they can run `vsce package` in extension root folder to create such VSIX files.

For users who receive such a VSIX file, they can install the extension with `code --install-extension my-extension-0.0.1.vsix`.

### Sharing privately with others

If you want to share your extension with others privately, you can send them your packaged extension `.vsix` file.

## Your extension folder

To load an extension, you need to copy the files to your VS Code extensions folder `.vscode/extensions`. Depending on your platform, it is located in the following folders:

- **Windows** `%USERPROFILE%\.vscode\extensions`
- **macOS** `~/.vscode/extensions`
- **Linux** `~/.vscode/extensions`

## Visual Studio Code compatibility

When authoring an extension, you will need to describe what is the extension's compatibility to Visual Studio Code itself. This can be done via the `engines.vscode` field inside `package.json`:

```json
{
  "engines": {
    "vscode": "^1.8.0"
  }
}
```

A value of `1.8.0` means that your extension is compatible only with VS Code `1.8.0`. A value of `^1.8.0` means that your extension is compatible with VS Code `1.8.0` and onwards, including `1.8.1`, `1.9.0`, etc.

You can use the `engines.vscode` field to make sure the extension only gets installed for clients that contain the API you depend on. This mechanism plays well with the Stable release as well as the Insiders one.

For example, imagine that the latest Stable version of VS Code is `1.8.0` and that during `1.9.0`'s development a new API is introduced and thus made available in the Insider release through version `1.9.0-insider`. If you want to publish an extension version that benefits from this API, you should indicate a version dependency of `^1.9.0`. Your new extension version will be installed only on VS Code `>=1.9.0`, which means all current Insider customers will get it, while the Stable ones will only get the update when Stable reaches `1.9.0`.

## Advanced usage

### Marketplace integration

You can customize how your extension looks in the Visual Studio Marketplace. See the [Go extension](https://marketplace.visualstudio.com/items/golang.go) for an example.

Here are some tips for making your extension look great on the Marketplace:

- A `README.md` file at the root of your extension will be used to populate the extension's Marketplace page's contents. `vsce` will modify README links for you in two different ways:
  - If you add a `repository` field to your `package.json` and it is a public GitHub repository, `vsce` will automatically detect it and adjust relative links accordingly, using the `master` branch by default. You can override the GitHub branch with the `--githubBranch` flag when running `vsce package` or `vsce publish`.
  - For more fine-grained control, you can set the `--baseContentUrl` and `--baseImagesUrl` flags to set the base URLs for relative links.
- A `LICENSE` file at the root of your extension will be used as the contents for the extension's license.
- A `CHANGELOG.md` file at the root of your extension will be used as the contents for the extension's change log.
- You can set the banner background color by setting `galleryBanner.color` to the intended hex value in `package.json`.
- You can set an icon by setting `icon` to a relative path to a squared `128px` PNG file included in your extension, in `package.json`.

Also see [Marketplace Presentation Tips](/api/references/extension-manifest#marketplace-presentation-tips).

### `.vscodeignore`

You can create a `.vscodeignore` file to exclude some files from being included in your extension's package. This file is a collection of [glob](https://github.com/isaacs/minimatch) patterns, one per line.

For example:

```bash
**/*.ts
**/tsconfig.json
!file.ts
```

You should ignore all files not needed at runtime. For example, if your extension is written in TypeScript, you should ignore all `**/*.ts` files, like in the previous example.

**Note:** Development dependencies listed in `devDependencies` will be automatically ignored, you don't need to add them to the `.vscodeignore` file.

### Pre-publish step

It's possible to add a pre-publish step to your manifest file. The command will be called every time the extension is packaged.

```json
{
  "name": "uuid",
  "version": "0.0.1",
  "publisher": "someone",
  "engines": {
    "vscode": "0.10.x"
  },
  "scripts": {
    "vscode:prepublish": "tsc"
  }
}
```

This will always invoke the [TypeScript](https://www.typescriptlang.org/) compiler whenever the extension is packaged.

## Next steps

<<<<<<< HEAD
- [Extension Marketplace](/docs/editor/extension-gallery) - Learn more about VS Code's public extension Marketplace.
=======
- [Extension Marketplace](/docs/editor/extension-marketplace) - Learn more about VS Code's public Extension Marketplace.
>>>>>>> 41f0d123
- [Testing Extensions](/api/working-with-extensions/testing-extension) - Add tests to your extension project to ensure high quality.
- [Bundling Extensions](/api/working-with-extensions/bundling-extension) - Improve load times by bundling your extension files with webpack.

## Common questions

### I get 403 Forbidden (or 401 Unauthorized) error when I try to publish my extension?

One easy mistake to make when creating the PAT (Personal Access Token) is to not select **All accessible organizations** in the **Organizations** field dropdown (instead selecting a specific organization). You should also set the Authorized Scopes to `Marketplace (Manage)` for the publish to work.

### I can't unpublish my extension through the `vsce` tool?

You may have changed your extension ID or publisher name. You can also manage your extensions directly on the Marketplace by going to the [manage page](https://marketplace.visualstudio.com/manage). You can update or unpublish your extension from your publisher manage page.

### Why does vsce not preserve file attributes?

Note that when building and publishing your extension from Windows, all the files included in the extension package will lack POSIX file attributes, namely the executable bit. Some `node_modules` dependencies rely on those attributes to properly function. Publishing from Linux and macOS works as expected.

### Can I publish from a continuous integration (CI) build?

Yes, see the [Automated publishing](/api/working-with-extensions/continuous-integration#automated-publishing) section of the [Continuous Integration](/api/working-with-extensions/continuous-integration) topic to learn how to configure Azure DevOps, GitHub Actions, and Travis CI to automatically publish your extension to the Marketplace.<|MERGE_RESOLUTION|>--- conflicted
+++ resolved
@@ -238,11 +238,7 @@
 
 ## Next steps
 
-<<<<<<< HEAD
-- [Extension Marketplace](/docs/editor/extension-gallery) - Learn more about VS Code's public extension Marketplace.
-=======
 - [Extension Marketplace](/docs/editor/extension-marketplace) - Learn more about VS Code's public Extension Marketplace.
->>>>>>> 41f0d123
 - [Testing Extensions](/api/working-with-extensions/testing-extension) - Add tests to your extension project to ensure high quality.
 - [Bundling Extensions](/api/working-with-extensions/bundling-extension) - Improve load times by bundling your extension files with webpack.
 
