--- conflicted
+++ resolved
@@ -141,11 +141,7 @@
 
 ## contributes.configuration
 
-<<<<<<< HEAD
-Contribute configuration keys that will be exposed to the user. The user will be able to set these configuration options in the Settings editor or by editing a settings.json file directly.
-=======
 Contribute settings that will be exposed to the user. The user will be able to set these configuration options in the Settings editor or by editing a settings.json file directly.
->>>>>>> 79cbb401
 
 This section can either be a single object, representing a single category of settings, or an array of objects, representing multiple categories of settings. If there are multiple categories of settings, the Settings editor will show a submenu in the table of contents for that extension, and the title keys will be used for the submenu entry names.
 
@@ -214,20 +210,11 @@
 
 In the settings UI, multiple fields will be used to construct a display title for each setting. Capital letters in your key are used to indicate word breaks.
 
-<<<<<<< HEAD
-```text
-gitMagic.blame.dateFormat
-gitMagic.blame.format
-gitMagic.blame.heatMap.enabled
-gitMagic.blame.heatMap.location
-```
-=======
 #### Display titles for single-category and default category configurations
 
 If the configuration has a single category of settings, or if the category has the same title as the extension's display name, then for settings within that category, the settings UI will use the settings ID and the extension `name` field to determine the display title.
 
 As an example, for settings ID `gitMagic.blame.dateFormat` and extension name `authorName.gitMagic`, because the prefix of the settings ID matches with the suffix of the extension name, the `gitMagic` part of the settings ID will be removed in the display title: "Blame: **Date Format**".
->>>>>>> 79cbb401
 
 #### Display titles for multi-category configurations
 
@@ -310,11 +297,7 @@
 If you provide an array of items under the `enum` 7️⃣ property, the settings UI will render a dropdown menu of those items.
 
 You can also provide an `enumDescriptions` property, an array of strings of the same length as the `enum` property. The `enumDescriptions` property provides a description in the settings UI at the bottom of the dropdown menu corresponding to each `enum` item. \
-<<<<<<< HEAD
-You can also use `markdownEnumDescriptions` instead of `enumDescriptions`, and your descriptions will be parsed as Markdown. \
-=======
 You can also use `markdownEnumDescriptions` instead of `enumDescriptions`, and your descriptions will be parsed as Markdown. `markdownEnumDescriptions` takes precedence over `enumDescriptions`. \
->>>>>>> 79cbb401
 To customize the dropdown option names in the settings UI, you can use `enumItemLabels`.
 
 Example:
@@ -324,10 +307,6 @@
   "settingsEditorTestExtension.enumSetting": {
     "type": "string",
     "enum": ["first", "second", "third"],
-<<<<<<< HEAD
-    "enumDescriptions": ["The first enum", "The second enum", "The third enum"],
-=======
->>>>>>> 79cbb401
     "markdownEnumDescriptions": ["The *first* enum", "The *second* enum", "The *third* enum"],
     "enumItemLabels": ["1st", "2nd", "3rd"],
     "default": "first",
