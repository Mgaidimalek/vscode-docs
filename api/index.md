---
# DO NOT TOUCH — Managed by doc writer
ContentId: AD26EFB1-FFC6-4284-BAB8-F3BCB8294728
DateApproved: 3/30/2022

# Summarize the whole topic in less than 300 characters for SEO purpose
MetaDescription: Visual Studio Code has a rich extension API. Learn how to create your own extensions for VS Code.
---

# Extension API

Visual Studio Code is built with extensibility in mind. From the UI to the editing experience, almost every part of VS Code can be customized and enhanced through the Extension API. In fact, many core features of VS Code are built as [extensions](https://github.com/microsoft/vscode/tree/main/extensions) and use the same Extension API.

This documentation describes:

* How to build, run, debug, test, and publish an extension
* How to take advantage of VS Code's rich Extension API
* Where to find [guides](https://code.visualstudio.com/api/extension-guides/overview) and [code samples](https://github.com/microsoft/vscode-extension-samples) to help get you started
<<<<<<< HEAD
* Following our [extension guidelines](/api/ux-guidelines/overview) for best practices
=======
* Following our [UX guidelines](/api/ux-guidelines/overview) for best practices
>>>>>>> 4a4cb943

Code samples are available at [Microsoft/vscode-extension-samples](https://github.com/microsoft/vscode-extension-samples).

If you are looking for published extensions, head to the [VS Code Extension Marketplace](https://marketplace.visualstudio.com/vscode).

## What can extensions do?

Here are some examples of what you can achieve with the Extension API:

* Change the look of VS Code with a color or file icon theme - [Theming](/api/extension-capabilities/theming)
* Add custom components & views in the UI - [Extending the Workbench](/api/extension-capabilities/extending-workbench)
* Create a Webview to display a custom webpage built with HTML/CSS/JS - [Webview Guide](/api/extension-guides/webview)
* Support a new programming language - [Language Extensions Overview](/api/language-extensions/overview)
* Support debugging a specific runtime - [Debugger Extension Guide](/api/extension-guides/debugger-extension)

If you'd like to have a more comprehensive overview of the Extension API, refer to the [Extension Capabilities Overview](/api/extension-capabilities/overview) page. [Extension Guides Overview](/api/extension-guides/overview) also includes a list of code samples and guides that illustrate various Extension API usage.

## How to build extensions?

Building a good extension can take a lot of effort. Here is what each section of the API doc can help you with:

* **Get Started** teaches fundamental concepts for building extensions with the [Hello World](https://github.com/microsoft/vscode-extension-samples/tree/main/helloworld-sample) sample.
* **Extension Capabilities** dissects VS Code's vast API into smaller categories and points you to more detailed topics.
* **Extension Guides** includes guides and code samples that explain specific usages of VS Code Extension API.
* **UX Guidelines** showcases best practices for providing a great user experience in an extension.
* **Language Extensions** illustrates how to add support for a programming language with guides and code samples.
* **Testing and Publishing** includes in-depth guides on various extension development topics, such as [testing](/api/working-with-extensions/testing-extension) and [publishing](/api/working-with-extensions/publishing-extension) extensions.
* **Advanced Topics** explains advanced concepts such as [Extension Host](/api/advanced-topics/extension-host), [Supporting Remote Development and GitHub Codespaces](/api/advanced-topics/remote-extensions), and [Proposed API](/api/advanced-topics/using-proposed-api).
* **References** contains exhaustive references for the [VS Code API](/api/references/vscode-api), [Contribution Points](/api/references/contribution-points), and many other topics.

## What's new?

VS Code updates on a monthly cadence, and that applies to the Extension API as well. New features and APIs become available every month to increase the power and scope of VS Code extensions.

To stay current with the Extension API, you can review the monthly release notes, which have dedicated sections covering:

* [Extension authoring](https://code.visualstudio.com/updates#_extension-authoring) - Learn what new extension APIs are available in the latest release.
* [Proposed extension APIs](https://code.visualstudio.com/updates#_proposed-extension-apis) - Review and give feedback on upcoming proposed APIs.

## Looking for help

If you have questions for extension development, try asking on:

* [Stack Overflow](https://stackoverflow.com/questions/tagged/visual-studio-code): There are [thousands of questions](https://stackoverflow.com/questions/tagged/visual-studio-code) tagged `visual-studio-code`, and over half of them already have answers. Search for your issue, ask questions, or help your fellow developers by answering VS Code extension development questions!
* [Gitter Channel](https://gitter.im/Microsoft/vscode) and [VS Code Dev Slack](https://aka.ms/vscode-dev-community): Public chatroom for extension developers. VS Code team members often join in the conversations.

To provide feedback on the documentation, create new issues at [Microsoft/vscode-docs](https://github.com/microsoft/vscode-docs/issues).
If you have extension questions that you cannot find an answer for, or issues with the VS Code Extension API, please open new issues at [Microsoft/vscode](https://github.com/microsoft/vscode/issues).<|MERGE_RESOLUTION|>--- conflicted
+++ resolved
@@ -16,11 +16,7 @@
 * How to build, run, debug, test, and publish an extension
 * How to take advantage of VS Code's rich Extension API
 * Where to find [guides](https://code.visualstudio.com/api/extension-guides/overview) and [code samples](https://github.com/microsoft/vscode-extension-samples) to help get you started
-<<<<<<< HEAD
-* Following our [extension guidelines](/api/ux-guidelines/overview) for best practices
-=======
 * Following our [UX guidelines](/api/ux-guidelines/overview) for best practices
->>>>>>> 4a4cb943
 
 Code samples are available at [Microsoft/vscode-extension-samples](https://github.com/microsoft/vscode-extension-samples).
 
